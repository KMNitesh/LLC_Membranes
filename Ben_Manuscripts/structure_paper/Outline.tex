\documentclass{article}
\usepackage{graphicx}
\usepackage{wrapfig}
\usepackage{subcaption}
\usepackage[margin=1in]{geometry}
\usepackage{amsmath} % or simply amstext
\usepackage{siunitx}
\usepackage{booktabs}
\usepackage[export]{adjustbox}
\newcommand{\angstrom}{\textup{\AA}}
\usepackage{cleveref}
\usepackage{booktabs}
\usepackage{gensymb}
\usepackage{float}
\title{Understanding the nanoscale structure of hexagonal phase lyotropic liquid crystal membranes}
\author{Benjamin J. Coscia \and Douglas L. Gin \and Richard D. Noble \and Joe Yelk \and Matthew Glaser \and Xunda Feng \and Michael R. Shirts} 
\begin{document}
  \bibliographystyle{ieeetr}
  \graphicspath{{./figures/}}
  \maketitle
  \section*{Introduction}
  
  Nanostructured membrane materials have become increasingly popular for 
  aqueous separations applications such as desalination and biorefinement
  because they offer the ability to control membrane architecture at the
  atomic scale allowing the design of solute-specific separation membranes. \cite{humplik_nanostructured_2011}
  \begin{itemize}
    \item Most membrane-based aqueous separations of small molecules can 
    be achieved using reverse osmosis (RO) or nanofiltration (NF) \cite{van_der_bruggen_review_2003}
  \end{itemize}
  
  While RO and NF have seen many advances in the past few decades, they 
  are far from perfect separation technologies.
  \begin{itemize}
    \item \textit{RO membranes}
    \item Inconsistent performance : Current state-of-the-art RO membranes are unstructured with
    tortuous and polydisperse diffusion pathways which leads to 
    inconsistent performance \cite{song_nano_2011}
    \item High energy requirements : Necessarily high feed pressures 
    drive up energy requirements which strains developing regions and
    contributes strongly to CO\textsubscript{2} emissions. \cite{mcginnis_global_2008}
    \item Separation based on differences in solubility and diffusivity:
%MRS2: couldn't you argue that the fact that they diffuse and dissolve at different rates means that it makes it possible to design targeted separations?
%BJC: right, I say something like that in the sentence following this one. It would be more challenging to design a targeted separation 
% especially if the feed is complex
    Moreover, designing RO membranes to achieve targeted separations of 
    specific solutes in a complex feed solution is nearly impossible because various solutes dissolve
    into and diffuse through the polymer matrix at different rates. \cite{wijmans_solution-diffusion_1995}
    \item With optimization, one can exploit these differences to create a functional
    selective barrier.
    \item \textit{NF membranes}
    \item NF was introduced as an intermediate between RO and ultrafiltration,
    having the ability to separate organic matter and salts on the order of 
    one nanometer in size.
%MRS2: is ``well-defined'' the right word if there is a ``pore size distribution''?
%BJC: By well-defined, I'm thinking of cylinders versus polymer matrix. One is definitely more
% defined than the other. What is the right word for that? unambiguous? explicit?
    \item Larger and well-defined pores drive down energy requirements while
    still affording separation of solutes as small as ions to some degree \cite{van_der_bruggen_review_2003}
    \item NF is often used as a precursor to reverse osmosis
    \item Unfortunately, NF membranes, like RO, possess a pore size 
    distribution which limits their ability to perform precise separations \cite{bowen_modelling_2002}
  \end{itemize}
  
  Nanostructured membranes can bypass many of the performance issues which
  plague traditional NF and RO membranes.
  \begin{itemize}
    \item Tune size and functionality of building blocks to control pore
    size and shape: One can accomplish targeted separations with high 
    selectivity by tuning shape, size and functionality of the molecular
    building blocks which form these materials. 
    \item As a result, solute rejecting pores can have their sizes tuned
    uniformly, resulting in strict size cut-offs.
    \item Entirely different mechanisms may govern transport in a given
    nanostructured material which can inspire novel separation techniques.
  \end{itemize}
  
  Development of nanostructured materials has been limited by the ability
  to synthesize and scale various fundamentally sound technologies.
  \begin{itemize}
    \item Graphene sheets are atomically thick which results in excellent
    permeability but defects during manufacturing severely impact 
    selectivity. \cite{cohen-tanugi_multilayer_2016}
    \item Molecular dynamics simulations of carbon nanotubes show
    promise \cite{humplik_nanostructured_2011} but synthetic techniques are 
    unable to achieve scalable alignment and pore monodispersity.\cite{hata_water-assisted_2004,maruyama_growth_2005}
    \item Zeolites have sub-nm pores with a narrow pore size 
    distribution and MD simulations exhibit complete rejection of solvated ions, \cite{murad_molecular_1998}
    however, experimental rejection was low and attributed to interstitial
    defects formed during membrane synthesis \cite{li_desalination_2004}
    \item There is a need for a scalable nanostructured membrane
  \end{itemize}
  
  Self assembling lyotropic liquid crystals (LLCs) are a suitable candidate for
  aqueous separation applications. 
  \begin{itemize}
    \item LLCs share the characteristic ability of nanostructured membrane
    materials to create highly ordered structures with the added benefits
    of low cost and synthetic techniques feasible for 
    large scale production \cite{feng_scalable_2014}
    \item Neat liquid crystal monomer forms the thermotropic, Col\textsubscript{h}
    phase. The presence of water results in the H\textsubscript{II} phase.
    \item In both cases, monomers assemble into mesophases made of hexagonally
    packed, uniform size, cylinders with hydrophilic groups oriented inward
    towards the pore center and hydrophobic groups facing outward.
    \item H\textsubscript{II} and Col\textsubscript{h} phase systems created by
    the monomer named Na-GA3C11 have been extensively studied experimentally \cite{smith_ordered_1997, %BJC: IUPAC chemical name here?
    zhou_supported_2005,resel_h2-phase_2000,feng_scalable_2014,feng_thin_2016}. 
  \end{itemize}
 
  Research into LLC membranes has been revived in recent years.
  \begin{itemize}
    \item During early stages of exploration, mesophases formed by Na-GA3C11 could not be macroscopically
    aligned, resulting in low flux membranes, and no clear route towards 
    scalable and economical filtration. 
    \item In 2014, Feng et al. showed that the mesophases could be aligned 
    using a magnetic field with subsequent crosslinking to lock the structure
    in place \cite{feng_scalable_2014}
    \item In 2016, Feng et al. showed that the same result could be obtained 
    using a technique termed soft confinement \cite{feng_thin_2016}.
  \end{itemize}
 
  % BJC: Not sure this figure needs to be in the paper. 
  %MRS2: good question.  It helps give people context, which is necessary to move forward.  Perhaps 
  %leave it in for now, though may need to get permission to reprint it.
  \begin{figure}
	\centering
	\includegraphics[width=\linewidth]{soft_confinement.png}
	\caption{The wedge shaped liquid crystal monomer (a) self assembles into 
	mesophases with hexagonally packed pores (b). The pores are made of 
	stacked monomer disks. A sub-micron-thick film is created by casting a 
	dilute solution of Na-GA3C11/THF solution onto a silicon substrate and 
	and allowing the solvent to evaporate. The thin film contains nanoporous 
	columns which lie parallel to the film plane. (d) When a soft PDMS pad is 
	imposed to the thin film, with subsequent thermal annealing, the columns
	align perpendicular to the film plane. (e) Photo-cross-linking of the
	aligned film creates a mechanically stable thin film with vertically 
	aligned nanopores}~\label{fig:soft}
  \end{figure}

  A molecular level understanding of LLC membrane structure, enabled by molecular
  dynamics simulations, will provide guidelines to reduce the large chemical space
  available to design monomers for creation of separation-specific membranes.
  \begin{itemize}
    \item Over the past 20 years, H\textsubscript{II} phase LLC membrane studies have been limited primarily
    to Na-GA3C11 with some characterization done after minor structural modifications
    \item Resel et al. varied the length of the monomer tails and the counterion used and 
    observed its affect on pore spacing \cite{resel_structural_2000}.
    \item Rejection studies show that this membrane can not perform separations of
    solutes less than 1.2 nm in diameter because the pores are too large \cite{zhou_supported_2005}.
    \item  We do not yet understand how to controllably reduce the effective pore size or 
    how to tune the chemical environment in the nanopores for effective water
    desalination or small organic molecule separations.
    \item It will be challenging to efficiently narrow down the large design space in 
    a laboratory setting without a robust model.
    \item The only source of predictive modeling for LLC systems have been macroscopic models 
    which likely do not adequately describe transport at these length scales. % BJC: Reference. I think it is just w.r.t. bicontinuous cubic
%MRS2: not quite sure of the phrasing here on next two points. Something more a long the lines of the choice of head group 
%may allow tuning rejection of solutes based on size?
%BJC: okay tried again
    \item The choice of head group may allow us to tune pore size for size exclusion driven separations
    \item Choice of counterion may influence the establishment of a Donnan potential
    affecting the degree to which the membrane can exclude charged species.
    \item A good molecular model should incorporate a detailed picture of the nanoscopic pore 
    structure which will be crucial to understanding the role of monomer structure in 
    membrane design.
    \item Molecular dynamics simulations will provide the required level of detail
  \end{itemize}

  %BJC: Figure here showing previous level of detail compared to atomistic level of detail
  %MRS2: provenance of the atomistic figure could be explained better in the caption. It also looks disordered. Will eventually need a higher resolution figure for the previous understanding pore.
  %BJC: Okay. The picture here is of the "ordered pore" phase. It looks disorderd from this angle. I could use a different slice of the membrane to see if it looks any better
  \begin{figure}
  \centering
	\begin{subfigure}{0.45\linewidth}
		\centering
		\includegraphics[width=\textwidth]{nanopore_undetailed.jpg}
		\caption{}~\label{fig:undetailed_pore}
	\end{subfigure}
	\begin{subfigure}{0.45\linewidth}
		\centering
		\includegraphics[width=\textwidth]{detailed_pore.png}
		\caption{}~\label{fig:detailed_pore}
	\end{subfigure}
  \caption{(a) Our previous understanding of the pore structure allows us to speculate
	   about separation behavior. (b) A detailed molecular model will allow us to
	   directly observe solute transport. Here, four stacked layers of 5 monomers
           are pictured atomistically. The hydrophilic region is in red and the 
	   hydrophoic region is colored blue.}~\label{fig:detail}
  \end{figure} 
	
  
  Our approach to constructing a general model will follow the development of a
  model of a specific LLC membrane with sufficient experimental characterization.
    \begin{itemize}
	    \item We have chosen to focus on assemblies formed by Na-GA3C11
	    \item We have also narrowed our scope to the development of 
	    a model of the Col\textsubscript{h} phase membrane.
	    \item Compared to the H\textsubscript{II} phase, the Col\textsubscript{h}
	    phase is a simpler starting point, due to the absence of water, and has
	    detailed experimental WAXS patterns useful for reconstructing structural data.  
    \end{itemize}

  Despite having structural data, there is still information which
  experiment cannot definitively answer. There are several key
  questions that we intend to answer which will be laid out and numbered
  in subsequent paragraphs.

%BJC: the following just seems like filler now that I've reorganized
%   A clear picture of the nanoscopic LLC membrane structure, gained by building 
%   a molecular model will provide evidence to answer existing and newly proposed
%   questions.
%     \begin{itemize}
%     \item Despite having structural data, there is still information which 
%     experiment cannot definitively answer
%     \end{itemize}

%MRS: break this down into more hierarchy - there are 11 separate points.  Can they be grouped at all for clearer understanding? elucidate what the aspects are we need a clearer picture. 
%BJC: I moved the logic for choice of monomer to system to model to a separate paragraph (above this). I then moved the other three things I talk about into their own paragraphs to keep the ideas separate (following paragraphs).

%MRS: since the questions we answer in the paper have a lot to do with the structure of the membranes, somewhere relatively early in the paper we need to lay out the facts that 1) these membranes could be really good (I think you do establish this) 2) we really would need to know the structure better to really do useful things with these, and 3) MD is a very helpful way to gain more information about the structure, because of the limited range of experiments we can do with these systems. That is the main rationale, and it should be made clear fairly early in the introduction.  Very important to make your story absolutely as clear as possible.
%BJC: I moved and edited a paragraph that was originally later on to be 2 above this one. I think it does a better job addressing points 2 and 3. And now it addresses those points earlier in the intro (as early as it could go where I think it still makes sense in context)

%BJC: How question (1) and (2) used to be ordered:
%
%  (1) Do monomers partition into and persist as defined monomer layers?
%  H\textsubscript{II} and Col\textsubscript{h} phase LC membrane pores are 
%  thought to be composed of monomer layers stacked on top of each other. 
%  \begin{itemize}
%  	\item Their existence is supported by experimental evidence of strong 
%	$\pi$-$\pi$ stacking interactions in the direction perpendicular to the
%	membrane plane.
%	\item $\pi$-$\pi$ stacking will only occur between monomer head groups which
%	leaves no description of what is happening in monomer tail region
%	\item It is possible that $\pi$-$\pi$ stacking occurs vertically 
%	with no order in reference to neighboring stacked columns of the same pore.  % BJC: not sure if this is actually true
%  \end{itemize}
%
%  (2) If layers do exist, how many monomers constitute a single layer?
%  There has been no definitive answer to the question in literature.
%  \begin{itemize}
%    \item A simple molecular simulation study of a similar molecule suggested
%    that there are 4 monomers in each layer. Their estimation is based on a
%    simulated system containing only 16 total monomers which likely does not sufficiently
%    model the chemical environment present in the real system.~\cite{zhu_methacrylated_2006}. 
%    \item A separate calculation based on the volume of the liquid crystal monomers proposes
%    that there are seven monomers in each layer~\cite{resel_structural_2000}. 
%    \item A molecular model orders of magnitude larger than any other reported atomistic 
%    liquid crystal membrane simulations has the best chance of directly answering this question.
%  \end{itemize}

  Monomers in the Col\textsubscript{h} system are theorized to be partitioned
  into stacked layers which form columnar pores. There has been no definitive
  answer in literature regarding the number of monomers in each layer. We want to
  know 
\begin{enumerate}
\item If layers do exist, how many monomers constitute a single layer? \label{point:monomernum}
  \begin{itemize}
    \item A simple molecular simulation study of a similar molecule suggested
    that there are 4 monomers in each layer. Their estimation is based on a
    simulated system containing only 16 total monomers which likely does not sufficiently
    model the chemical environment present in the real system.~\cite{zhu_methacrylated_2006}. 
    \item A separate calculation based on the volume of the liquid crystal monomers proposes
    that there are seven monomers in each layer~\cite{resel_structural_2000}. 
    \item A molecular model orders of magnitude larger than any other reported atomistic 
    liquid crystal membrane simulations has the best chance of directly answering this question.
    \item We can directly change the layer composition and note its effect on membrane structure.
  \end{itemize}

 \item Does our model support the existence of layers and if so, how well defined
  are the layers? \label{point:layers}
  \begin{itemize}
       \item Experimentally, their existence is supported by evidence of strong 
       $\pi$-$\pi$ stacking interactions in the direction perpendicular to the
       membrane plane.
       \item $\pi$-$\pi$ stacking will only occur between the aromatic monomer head groups which
       leaves no description of what is happening in the monomer tail region
       \item The tails may entangle isotropically while stacking order is maintained
       among headgroups. 
  \end{itemize}  
  
   \item How do monomers in each layer position themselves with respect to surrounding 
   layers? \label{point:orientation}
%     Even if we knew the number of monomers in each layer, we still would not know how 
%     monomers in each layer are positioned with respect to other layers. 
   \begin{itemize}
      \item The $\pi$-$\pi$ stacking interactions may be a driving force of self assembly 
      in this system\cite{gazit_possible_2002} %is thought to be $\pi$-$\pi$ stacking interactions between aromatic headgroups \cite{gazit_possible_2002}. 
      \item Gas phase ab initio studies of benzene dimers have shown a clear energetic
      advantage for parallel displaced and T-shaped $\pi$-$\pi$ stacking conformations versus a
      sandwiched conformation ~\cite{sinnokrot_estimates_2002}.
      \item Substituted benzene rings exhibit an even stronger $\pi$-$\pi$ stacking 
      attraction which favors the parallel displaced configuration in all cases
      except where the substitutions are extremely electron withdrawing
      \cite{waller_hybrid_2006,ringer_effect_2006}.
      \item We can use simulated X-ray diffration patterns to compare the two 
      stacking configurations. 
   \end{itemize}

  \item Can the system exist in other metastable states or phases that are not
  accessed during experiments? \label{point:metastable}
  There remains the possibility that there is more than one metastable state 
  associated with a given LLC system.
  \begin{itemize}
    \item Simulating a membrane atomistically will require many atoms which further
    limits the timescales acessible with MD
    \item It is reasonable to expect that we will generate configurations which 
    are kinetically trapped in a metastable free energy basin
    \item We must be able to identify which state is produced experimentally and 
    why others are not.
  \end{itemize}

  \item What constitutes a pore and how well-defined are the pore regions? \label{point:poredefinition}
  \begin{itemize}
	\item The limited picture that experiment provides tells us that there are
        hexagonally packed, hydrophilic regions where transport is likely to occur
	\item One may instinctively assume that these regions are tube-like pathways
	\item We will explore the composition of the pores and the partition
	between the hydrophilic and hydrophobic regions. 
  \end{itemize}

  \item Is it necessary to include any water in order to appropriately model the 
  Col\textsubscript{h} phase? \label{point:water}
  \begin{itemize}
	\item While the Col\textsubscript{h} phase is described as dry, it is 
	possible that small amounts of ambient water may be leached into the system.
	\item The hydrogen bonding network formed by the water may play a role 
        in structuring the pore.
	\item We can use simulated X-ray diffraction patterns to see if there is
        any meaningful structural difference between a "dry" and "wet" system
  \end{itemize}
  \end{enumerate}
  
  %Once we have addressed all of the above questions, we must show that the 
  %developed molecular model is consistent with physical observations so that we
  %can rely on conclusions drawn about structural features characteristic of 
  %the system.
 
  In this study, we build a significantly more realistic atomistic model of LLC membranes
  than has ever previously been done, and explore what new structural information can be gained
  and what structure hypotheses are supported by this model.

  \begin{itemize}
    \item We validate the model using as much experimental information as possible.
    \item We are most interested in reproducing the conclusions about structure
    which have been made from X-ray diffraction (XRD) experiments and in matching ionic
    conductivity measurements~\cite{feng_thin_2016}.
  \end{itemize}

  We used experimental wide angle X-ray scattering (WAXS) data (produced as described
  in~\cite{feng_scalable_2014}) and small angle X-ray scattering (SAXS) data from~\cite{feng_thin_2016}
  to inform our choices of some initial structural parameters (Figure~\ref{fig:SWAXS}). We rely primarily
  on the 2D WAXS data since it encodes all structural details down to the sub-nm scale.
  \begin{itemize}
        \item There are five major features of interest present in the 2D experimental
        pattern shown in Figure~\ref{fig:WAXS}.
        \item The first is located at $q_z$ = 1.7 \angstrom$^{-1}$,
        corresponding to a real spacing of 3.7 \angstrom~. The reflection is
        attributed to $\pi$-$\pi$ stacking between aromatic rings in the direction
        perpendicular to the membrane plane, or z-axis \cite{feng_scalable_2014}. For simplicity, this
        reflection will be referred to as R-$\pi$.
        \item A weak intensity line is located at exactly half the $q_z$ value of
        R-$\pi$ ($q_z$ = 0.85 \angstrom$^-1$), corresponding to a
        real space periodic spacing of 7.4 \angstrom~. This reflection has been
        interpreted  as 2\textsubscript{1} helical ordering of aromatic rings
        along the z axis meaning if the positions of the aromatic rings can
        be traced by a helix, then for each turn in the helix, there should be
        two aromatic rings. For this reason it will be referred to as R-helix.
        \item A third major reflection is marked by a low intensity ring located
        at r = 1.4 \angstrom$^-1$. The real space separation
        corresponds to 4.5 \angstrom~ which is characteristic of the average
        spacing between packed alkane chains. This reflection will be called R-alkanes.
        \item Within R-alkanes, are four spots of higher relative intensity which
        will be called R-spots. All are located $\approx 40$ degrees from the $q_z$ axis
        in their respective quadrants. In many liquid crystal systems this can be
        explained by the tilt angle of the alkane chains with respect to the xy plane. % BJC: References
        \item The final feature corresponds to the spacing and symmetry of
        the d\textsubscript{100} plane which can be related to the distance between
        pores. The feature, which will be called R-pores, is characterized by dots
        along $q_z$ = 0. The spacing between dots is indicative of the hexagonal
        symmetry of the packed pores. The same information at higher resolution is obtained using a SAXS
        setup. By radially integrating the 2D data one gets a 1D curve which is
        shown in Figure~\ref{fig:SAXS}.  % BJC: I also have 2D SAXS data
  \end{itemize}

  \begin{figure}
        \centering
        \begin{subfigure}[t]{0.43\linewidth}
                \centering
        %       \vspace{12mm}
                \includegraphics[width=\linewidth]{SAXS.png}
                \caption{}\label{fig:SAXS}
        \end{subfigure}
        \begin{subfigure}[t]{0.47\linewidth}
                \centering
                \raisebox{.2\textwidth}{%
                \includegraphics[width=\linewidth]{WAXS_annotated.png}
                }
                \caption{}\label{fig:WAXS}
        \end{subfigure}
        \caption{(a) 1D small angle X-ray scattering indicates hexagonal packing of
        pores as well as the spacing between pores (b) 2D wide angle X-ray scattering
        gives details about repeating features less than 1 nanometer apart}\label{fig:SWAXS}
  \end{figure}

%    \begin{itemize}
%            \item We have compared simulated X-ray diffraction patterns to experiment in
%            order to match major features present in the 2D patterns.
%            \item We calculated ionic conductivity using two agreeing methods.
%            \item We examined the the influence of crosslinking on membrane structure.
%    \end{itemize}
%    \item The structure-building approach and analysis used in this paper can be readily extended
%    to the H\textsubscript{II} phase, other similar LC systems and ultimately to help design
%    real membranes.
%  \end{itemize}
  
  \section*{Methods}
 
  %BJC: The Methods sections has four main topics which will be separated by an appropriate header

  %%%%%%%%% Monomer Preparation %%%%%%%%%%%%%
 
  Liquid crystal monomers were parameterized using the Generalized AMBER Forcefield
  \cite{wang_development_2004} with the Antechamber package \cite{wang_automatic_2006}
  provided with AmberTools16 \cite{case_ambertools16_2016}. Atomic charges were
  assigned using the am1bccsym method of molcharge shipped with QUACPAC from Openeye % cite with webpage
  Scientific Software. All molecular dynamics simulations were run using Gromacs 2016  % This the version on Bridges
  \cite{bekker_gromacs:_1993,berendsen_gromacs:_1995,van_der_spoel_gromacs:_2005,hess_gromacs_2008}
  
  An ensemble of characteristic, low-energy vacuum monomer configurations
  were constructed by applying a simulated annealing process to a
  parameterized monomer.
  \begin{itemize}
    \item Monomers were cooled from 1000K to 50K over 10 nanoseconds.
    \item A low energy configuration was randomly pulled from the trajectory
    and charges were reassigned with molcharge. 
    \item Using the new charges, the monomer system was annealed again and monomer
    configurations were pulled from the trajectory to be used for full
    system construction (Figure~\ref{fig:python}a).
  \end{itemize}

  %%%%%%%% UnitCell Preparation %%%%%%%%%%%%%

  The timescale for self assembly of monomers into the hexagonal phase is
  unknown and likely outside of a reasonable length for an atomistic
  simulation, calling for a more efficient way to build the system. 
  \begin{itemize}
    \item Previous work has shown a coarse grain model self assemble into
    the H\textsubscript{II} phase configuration in $\approx$ 1000 ns \cite{mondal_self-assembly_2013}.
    \item We attempted atomistic self-assembly by packing monomers into a box 
    using Packmol \cite{martinez_packmol:_2009}.
    \item Simulations of greater than 100 ns show no indicators of progress 
    towards an ordered system.  %BJC: include more details in supplment
    \item To bypass the slow self-assembly process, python scripts are used
    to assemble monomers into a structure close to one of a number of 
    hypothesized equilibrium configurations (Figure~\ref{fig:python}).
  \end{itemize}

  \begin{figure}
	\centering
	\includegraphics[width=0.75\linewidth]{build.PNG} %BJC: put an xyz axis with the unit cell
	\caption{(a) A single monomer was parameterized and annealed to produce a low energy
		configuration. (b) Monomers are rotated and assembled into layers with 
		hydrophlic centers. (c) Twenty layers are stacked on top of each other to create
		a pore. (d) Pores are duplicated and placed into a monoclinic unit cell}\label{fig:python}
  \end{figure}
  
  A typical simulation volume contains four pores in a monoclinic unit cell,
  the smallest unit cell that maintains hexagonal symmetry when extended 
  periodically.
  \begin{itemize}
    \item Each pore is made of twenty stacked monomer layers with periodic 
    continuity in the z direction, avoiding any edge effects and creating an 
    infinite length pore ideal for studying transport.
%    \item Each layer is made of a set number of monomers per layer, a variable to
%    be explored further.
    \item A small number of layers is preferred in order to reduce computational
    cost and to allow us to look at longer timescales.
    \item Ultimately, we chose to build a system with 20 monomer layers in each pore
    in order to obtain sufficient resolution when simulating X-ray diffraction patterns.
    This point will be explained in more detail later.
    %MRS: you should give the reasons in the same place you describe the choice, but the supporting data would probably be better in supporting information
    %BJC: so refer to supporting info here? Then put plots of diffraction data with different sized system there. I did not explain the resolution point here because I haven't talked about simulated X-ray diffraction yet and it wouldn't make sense. And it doesn't make sense to talk about XRD this early in the methods but I need to justify the number of layers.
    %MRS2: I was referring to the data choice of 20 vs 10.  Yes, you can refer to it here, because the expectation is that peple will only look at it after reading the whole paper.
%    \item We chose initial guesses for the remaining structural parameters based on
%    experimental data and treated them as variables during model development.
  \end{itemize}
 
%  We chose an initial layer spacing based on experimental 2D WAXS data.
%  \begin{itemize}  
%    \item The pattern shows reflections corresponding to features spaced 3.7 \angstrom~apart.
%    \item It has been hypothesized that the features are a result of $\pi$-$\pi$
%    interactions between stacked aromatic rings \cite{feng_scalable_2014}. 
%    \item Our simulations tend to equilibrate to a wider interlayer spacing of
%    $\approx$ 4.1 \angstrom~, which inspired separate systems starting with layer 
%    spacings greater than 4 \angstrom~.
%  \end{itemize}

<<<<<<< HEAD
%MRS2: make it clear these choices are for INITIAL spacing, and that this adjusted based on MD.  Also want to make
%sure the dependence of the initial choices is described in supporting information, as the results shouldn't be TOO dependnt on thesechoices.
  We chose the initial layer spacing based on R-$\pi$.
=======
  %%%%%%%%%%%% Monomer Placement %%%%%%%%%%%%%%
  
  When constructing an initial configuration, there are a number of variables
  which require careful consideration while placing monomers. The equilibrium
  configuration is sensitive to some while insensitive to others.
  \begin{itemize}
	\item The starting pore radius, defined as the distance of a chosen 
        head group carbon from the pore's central axis, does not influence the
        equilibrium structure when a reasonable value is chosen (See Supplemental)
        \item The pore radius is chosen to be 0.6 nm in our initial configurations 
        because the pore size is estimated to be $\approx$ 1.2 nm % Add reference
	\item The initial distance between pores also has little effect on the 
        the equilibrated structure. However, one should not start them too close or there 
        will likely be unintended high energy repulsions during early equilibration
	\item We chose an initial pore spacing of 4.5 nm, $\approx$ 10 \% larger than 
        the experimental value of 4.12 nm.
        \item The distance between layers and the rotation of the layers with respect
        to adjacent layers, and the number of monomers per layer do influence the 
        equilibrium structure and require further justification for their choices. 
        \item We rely on experimental data to inform our choices
  \end{itemize}

  We chose the layer spacing for the initial configuration based on R-$\pi$ 
  and then allowed system to readjust during equilibration.
>>>>>>> 0f9d7708
  \begin{itemize}  
    \item Each monomer was rotated so the plane of the aromatic head groups would
    be coplanar with the xy plane.
    \item We explore two different initial layer spacings
    \item The first is exactly equal to R-$\pi$ with layers placed so aromatic
    rings are stacked 3.7 \angstrom~ apart in the z-direction.
    \item A second system is explored with an initial layer spacing of 5 \angstrom
    \item A third system with an initial layer spacing of 10 \angstrom was briefly
    explored and the reader can learn more about it in the Supplemental Information.
% BJC: Move all this lower down to be with the rest of the equilibrium calculations
%    \item To quantify the degree of layering in our system, we calculated
%    a spatial correlation function, $g(z)$, measured along the z-axis 
%    (perpendicular to the membrane plane)
%    \item To calculate $g(z)$, we binned the z component distances between 
%    the center of mass of each benzene ring and all others of the same pore 
%    over 50 ns of equilibrated trajectory and then normalized by the average
%    number density.
%    \item We compare the degree of layering between systems based on the
%    amplitude of the first peak in $g(z)$. We halve the difference between the
%    maximum of the first peak and the following minimum. We compare the difference
%    to the mean to get a percentage deviation from the average number density.
%    \item To extract the average distance between layers we applied a discrete 
%    fourier transform to $g(z)$ and extracted the highest intensity frequency 
  \end{itemize}

% BJC: removing this since I say earlier that the system is insensitive to this choice
% Detail will be provided in the supplement
% discussion of measuring equilibrium pore spacing is moved down to calculations part of methods
%  We placed pores at a chosen initial spacing based on R-pores, then allowed
%  the system to settle into its preferred spacing. 
%  \begin{itemize}
    %MRS: somewhere, should explain there's a large dependence of (meta)stable structures based on this initial distance.  It's sort of important to put somewhere.
    %BJC: Sure, but different choices of pore spacing were based on number of monomers per layer. More monomers per layer means a larger initial pore spacing.
%    \item The model's pore centers are spaced 4.5 nm apart initially, $\approx$ 10 \% larger
%    than the experimental value of 4.12 nm in order to reduce unintended repulsions 
%    resulting from a tightly packed initial configuration.
%    \item To calculate the equilibrated pore spacing, we measured the distance between pore
%    centers.
%    \item Pore centers were located by averaging the coordinates of sodium ions in their 
%    respective pores.
%    \item Statistics were generated using the bootstrapping technique (See Supplemental Information)
    	% Supplemental vvvv
%	\begin{itemize}
        %MRS2: make clear sampling what?
%        \item We are interested in 5 pore-to-pore distances which should all be equal in
%        a perfect hexagonal array, however only 4 distances are independent % can visualize this in supplemental material. Will make a lot of things more clear below.
%	\item Each pore spacing has its own trajectory of spacing vs. time. Using data collected after
%	the system is equilibrated, we calculate how long it takes for the data in each of the 5
%	trajetories to become uncorrelated using pymbar.timeseries.integratedAutocorrelationTime() % reference
%	\item We break the full trajectories down into sub-trajectories based on the
%	maximum autocorrelation time of those found in the previous step. 
%    	\item For each bootstrap trial, we recreate an equilibrium trajectory by randomly 
%    	sampling pore spacings from the sub-trajectories 
%    	\item We get an average value for each pore spacing by finding the mean of the bootstrapped data
%	\item We calculate the overall average as the mean of all bootstrapped pore spacings
%	\item The uncertainty for each pore spacing is calculated as $\dfrac{<x> - x}{4}$ where $<x>$ is the
%	average spacing from the bootstrap trial and $x$ is the average value of one of the pore spacings.
%	\item We report the mean of these uncertainties
        % MRS: need to deal with the fact only 4 are independent in the bootstrapping?  How did we do that?
	% BJC: Updated
        % Supplemental ^^^^
%	\end{itemize}
%  \end{itemize}
  
% BJC: This can be covered more in the Supplmental ... it might not even be necessary. I won't
% report any "pore sizes" except in the supplemental where I will show that the initial choice
% of pore radius has little effect on pore size

%  We used experimental Transmission electron microscopy (TEM) and size exclusion rejection
%  data \cite{feng_scalable_2014,feng_thin_2016,zhou_supported_2005} to inform our definition
%  of pore radius in the initial configuration.
%  \begin{itemize}
%    \item Experimental evidence suggests uniform pores with radii of 0.6 nm 
%    \item Comparing a geometric measurement of pore size derived from an atomistic model,
%    to a less precise, experimentally derived pore size estimate, will give ambiguous results.
%    \item What is meant by pore radius will not be clear until we establish a clear picture
%    of the nanoscopic pore environment.
%    \item When constructing pores, we chose the carboxylate carbon from the monomer
%    head group as a reference atom, and placed it a distance r from the pore center,
%    where r is the pore radius (~\ref{fig:pore_radius_illustration}). % BJC: Figure in Supplemental Information?
%    \item We will not make direct comparisons of pore radius between our model 
%    and experiment to avoid the ambiguity, however, we do define a pore radius  
%    for our own purposes.
    %\item To measure the pore radius in our model we calculate the distance between 
    %the center of mass of each aromatic ring and the center of mass of all aromatic rings
    %in their respective pores.
%  \end{itemize}

%MRS2: is the pore radius of the initial configuration really relevant? Does it need to be defined?  Seems like what radius means in the final equilibrated one is more important.
%BJC: This can go in supplemental
%  \begin{figure}
% 	\centering
% 	\includegraphics[width=\textwidth]{pore_radius_illustration.png}
%	\caption{The pore radius of the initial configuration is defined using the 
%        carboxylate carbon as a reference}~\label{fig:pore_radius_illustration}
%  \end{figure}
  
  The relative interlayer orientation was chosen based on clues from 
  diffraction data as well as the various known stacking modes of benzene 
  and substituted benzene rings: sandwiched, parallel-displaced and T-shaped
  ~\cite{sinnokrot_estimates_2002} (\Cref{fig:sandwiched,fig:pd,fig:tshaped}).
  \begin{itemize}
    \item The T-shaped configuration was ruled out based on the inconsistency of
    its $\approx$ 5 \angstrom~equilibrium stacking distance ~\cite{sinnokrot_estimates_2002}.
    \item The system's preference towards the sandwiched vs. parallel displaced 
    stacking modes will be explored.
    \item Both have reported stacking distances near the R-$\pi$ value of 3.7 \angstrom % Reference
    \item Headgroups in our sandwiched initial configuration are stacked directly
    on top of each other while stacked headgroups in the parallel displaced 
    initial configuration are offset by $180/nmon$ degrees where $nmon$ equals
    the number of monomers per layer.
    %BJC: I think the following commentary belongs elsewhere, maybe even in the discussion
    %MRS: hard to say. It's certainly a big switch from things that are relatively straightforward to things that require 
    % a fair amount of information, so I think it belongs in it's own section -- so far, you're just laying out the approach.  This is what we fix, this is what we leave as a variable.  The analysis probably belongs later.
    %BJC: Yeah, I will leave the rest for discussion
%     \item Visualization of each configuration (\Cref{fig:sandwichedlayers,fig:offsetlayers})
%     suggests entropic differences based on the way the tails are able to pack.
%     \item In the sandwiched configuration, all tails start out directly on top
%     of each other which may prevent closely stacked benzene rings.
%     \item In the offset configuration, the tails are placed in between each other 
%     which may allow layers to come together in a compact way.
%     \item This difference may explain, in part, which stacking mode is more favorable.
  \end{itemize}

  As outlined in \ref{point:monomernum} the number of monomers in each layer is unknown
  so we tested configurations constructed with a varied number of monomers per layer.
  \begin{itemize}
	\item Systems were built in the offset and parallel displaced configurations
        with 4, 5, 6, 7 and 8 monomers per layer
  \end{itemize}

  %%%%%%%%%%%% Equilibration %%%%%%%%%%%%%%

  We developed equilibration schemes to create dry and wet configurations. Both schemes 
  start with an initial configuration generated according to the previous guidelines.
  \begin{itemize}
      \item Dry equilibration scheme:
      \begin{itemize}
        %MRS2: what initial force constant, and does it matter (that can be in supplemental) 
	%BJC: I've never explored whether there is any dependence on initial force constant. It probably doesn't matter unless it starts really low
          \item Restraints fix monomer head groups in the sandwiched or parallel-displaced
          configurations while allowing monomer tails to settle.
          \item Doing so also mitigates system dependence on initial monomer configuration.
          \item The restrained portion of the equilibration scheme is run in the NVT ensemble.
          \item Every 50 ps, we reduce the force constants by the square root of its
          previous value, starting from 1e6 KJ mol$^-1$ nm$^-2$.
          \item Once the force constant is below 10 KJ mol$^-1$ nm$^-2$, the restraints are
          released linearly until there is no more restraining potential.
          \item The resulting unrestrained structure is allowed to equilibrate for 5 ns 
	  in the NPT ensemble with pressure controlled by the berendsen barostat.
	  \item Long, NPT equilibration simulations are run for at least 400 ns using the 
          Parrinello-Rahman barostat with a time consant of 10 ps.
      \end{itemize}
      \item Wet equilibration scheme: 
      \begin{itemize}
	  % BJC: the following three bullet points ended up not being the case since I used significantly less water
          %\item We obtained an estimate of equilibrium pore water content by solvating
          % an initial configuration with water baths above and below the membrane. 
	  %\item We ran the solvated system according to Scheme A but with a 1000 ns equilibration
          %\item Using that number we added water to the pores of an initial 
	  %configuration and equilibrated according to scheme B. 
	  \item In order to create a wet system, we solvated an initial configuration with water using gmx solvate
          \item All water molecules placed outside the pore region are removed 
	  \item Waters inside the pore region are randomly removed until the desired concentration
	  of water in the pores is reached. 
	  \item The remainder of the equilibration is the same as the dry system
      \end{itemize}
      \item In all cases, the v-rescale thermostat was used with tau-t = 0.1 % BJC: supplemental
  \end{itemize}

%  An equilibration scheme with position restraints placed on aromatic rings
  %MRS: 
  %prevents 
%  during early equilibration steps is required to prevent high energy repulsions .
  %MRS: should be clearer what you mean by ``unrealistic jumps''.  Hard to visualize.
  %BJC: 'high energy repulsions' ?
%  \begin{itemize}
%    \item Restraints fix monomer head groups in the sandwiched or parallel-displaced
%    configurations while allowing monomer tails to settle.
%    \item Doing so also mitigates system dependence on initial monomer configuration.
%    \item The restrained portion of the equilibration scheme is run in the NVT ensemble.
%    \item Every 50 ps, we reduce the force constants by the square root of its 
%    previous value, starting from 1e6 KJ mol\textsuperscript{-1} nm\textsuperscript{-2}.
%    \item Once the force constant is below 10 KJ mol\textsuperscript{-1} 
%    nm\textsuperscript{-2}, the restraints are slowly released until there is no more 
%    restraining potential.  
%    \item The resulting unrestrained structure is allowed to equilibrate further in the NPT
%    ensemble for 400 - 500 ns.
   %BJC: I will reference an equilibration script that can be released with the supplemental info
   %MRS: we should release as many scripts as is feasible, can be in a github repository.
   %BJC: Okay, once we submit, I will need to spend some time cleaning the scripts
   %MRS: You've described two equilibration procedures (or two varieties of the same one?) - need to be crystal clear to the reader as to which is used where.
   %BJC: Yea I'm just saying that I do 50 ps restrained simulations in NVT ensemble and then once the restraints are gone I switch to NPT. I edited the language to try and make it clearer.
%  \end{itemize}
  
  %BJC: the following paragraph will be replaced with something that Joe writes
  %MRS: sounds good.
  
  % BJC: The following methodology is taken from the 2014 Feng et al. paper where
  % WAXS is reported. The data we are using comes from the 2016 paper which 
  % I assume used the same set up but I will need to verify this with Xunda
  % before this gets sent out. The SAXS is the same as shown in the 2016 paper
  % however I will likely reproduce it with matplotlib 
  
  %Experimental wide angle X-ray scattering measurements were performed using a 
  %Rigaku 007 HF+ instrument with a rotating anode Cu K$\alpha$ X-ray source
  %($\lambda$~= 1.542 \angstrom~) and a 2-D Saturn 994+ CCD detector. The 
  %calibrations of the resultant 2-D WAXS patterns were done by using a 
  %silicon powder standard (d-spacing of 3.1355 \angstrom~). 2-D SAXS scattering
  %patterns were integrated into 1-D plots of scattering intensity (I) versus
  %q, where q = 4$\pi$sin($\theta$)/$\lambda$ and the scattering angles is
  %2$\theta$. The data shown is reproduced from data collected elsewhere~\ref{feng_scalable_2014}.

%%%%%%%%%%%%% Crosslinking %%%%%%%%%%%%

  Using an equilibrated structure, a crosslinking procedure was performed
  in order to match synthetic procedures.
  \begin{itemize}
    \item The purpose of crosslinking is to maintain macroscopic alignment of
    the crystalline domains, ensuring aligned, hexagonally packed pores.
    \item For that reason, we are not concerned with replicating the kinetics
    of the reaction, but instead emphasize the consistency of the final structure
    with experimental structural data.
    \item The algorithm was developed based on the known reaction mechanism.
    \item Crosslinking of this system is a free radical polymerization (FRP)
    taking place between terminal vinyl groups present on each of the three
    monomer tails.
    \item FRPs require an initiator which bonds to the system, meaning new atoms
    were introduced into the system.
    \item For simplicity, the initiator was simulated as hydrogen and made present
    in the simulation by including them in all possible bonding positions as dummy atoms.
    \item The crosslinking procedure is carried out iteratively.
    \item During each iteration, bonding carbon atoms are chosen based on a distance cut-off.
    \item The topology is updated with new bonds and dummy hydrogen atoms are
    changed to appropriate hydrogen types.
    \item Head-to-tail addition was the only propagation mode considered due to
    its dominance in the real system.
    \item Direction of attack was not considered because the resultant mixture
    is racemic.
    %BJC: The following items belongs in results/discussion
    %MRS: probably. 
    %\item The resulting crosslinked structure has an even distribution of
    %crosslinks between monomer tails of the same monomer, monomers stacked on
    %top of each other and monomers in other pores, including across periodic
    %boundaries.
    %\item The pore spacing shrinks by $\approx$ 1 \angstrom~ and stays 
    %constant under a range of simulation conditions.
  \end{itemize}

%%%%%%%%%%%%% Equilibrium Calculations %%%%%%%%%%%%%%%

  Using equilibrated structures, we carry out various calculations to characterize the
  system. 
  \begin{itemize}
	\item We determine the point at which a system is equilibrated when the 
        distance between pores stops changing
  \end{itemize}

  To calculate the equilibrated pore spacing, we measured the distance between pore
  centers.
  \begin{itemize}
	\item Pore centers were located by averaging the coordinates of sodium ions in their
	respective pores.
	\item Statistics were generated using the bootstrapping technique (See Supplemental Information)
	% Supplemental vvvv
        \begin{itemize}
        	%MRS2: make clear sampling what?
	        \item We are interested in 5 pore-to-pore distances which should all be equal in
	        a perfect hexagonal array, however only 4 distances are independent % can visualize this in supplemental material. Will make a lot of things more clear below.
	        \item Each pore spacing has its own trajectory of spacing vs. time. Using data collected after
	        the system is equilibrated, we calculate how long it takes for the data in each of the 5
	        trajetories to become uncorrelated using pymbar.timeseries.integratedAutocorrelationTime() % reference
	        \item We break the full trajectories down into sub-trajectories based on the
	        maximum autocorrelation time of those found in the previous step.
	        \item For each bootstrap trial, we recreate an equilibrium trajectory by randomly
	        sampling pore spacings from the sub-trajectories
	        \item We get an average value for each pore spacing by finding the mean of the bootstrapped data
	        \item We calculate the overall average as the mean of all bootstrapped pore spacings
	        \item The uncertainty for each pore spacing is calculated as $\dfrac{<x> - x}{4}$ where $<x>$ is the
	        average spacing from the bootstrap trial and $x$ is the average value of one of the pore spacings.
	        \item We report the mean of these uncertainties
	        % MRS: need to deal with the fact only 4 are independent in the bootstrapping?  How did we do that?
	        % BJC: Updated
        \end{itemize}
        % Supplemental ^^^^^
  \end{itemize}

  To quantify the degree of layering and the equilibrium distance between layers
  in our system, we calculate a spatial correlation function, $g(z)$, measured
  along the z-axis (perpendicular to the membrane plane).
  \begin{itemize}
    \item To calculate $g(z)$, we binned the z component distances between
    the center of mass of each component and all others of the same pore
    over at least 50 ns of equilibrated trajectory and then normalized by the 
    average number density.
%    \item We compare the degree of layering between systems based on the
%    amplitude of the first peak in $g(z)$. We halve the difference between the
%    maximum of the first peak and the following minimum. We compare the difference
%    to the mean to get a percentage deviation from the average number density.
    \item To extract the average distance between layers we applied a discrete
    fourier transform to $g(z)$ and extracted the highest intensity frequency
  \end{itemize}

  % BJC: To be replaced by Joe's description
  Simulated X-ray diffraction patterns were generated based on atomic
  coordinates for a direct experimental comparison.
  \begin{itemize}
    \item All atomic coordinates were simulated as gaussian spheres of electron
    density corresponding to each atom's atomic number.
    \item A three dimensional fourier transform (FT) of the array of electron 
    density results in a three dimensional structure factor which represents
    the unit cell in reciprocal space.
   % \item We perform an angular average of the structure factor about the 
    z axis to generate a 2D cross section close to what one would see 
    experimentally.
    \item We matched experimental 2D WAXS patterns by adjusting the initial 
    spacing between layers and the orientation of the head groups with respect
    to adjacent layers.
  \end{itemize}
  
  % BJC: I think this figure belongs somewhere else
  \begin{figure}
	\centering
	\begin{subfigure}[b]{0.32\textwidth}
		\centering
		\includegraphics[width=\textwidth]{sandwiched.png}
		\caption{}\label{fig:sandwiched}
	\end{subfigure}
	\begin{subfigure}[b]{0.32\textwidth}
		\centering
		\includegraphics[width=\textwidth]{PD.png}
		\caption{}\label{fig:pd}
	\end{subfigure}
	\begin{subfigure}[b]{0.32\textwidth}
		\centering
		\includegraphics[width=\textwidth]{Tshaped.png}
		\caption{}\label{fig:tshaped}
	\end{subfigure}
	\vskip\baselineskip
	\begin{subfigure}[b]{0.475\textwidth}
		\centering
		\includegraphics[width=\textwidth]{sandwichedlayers.png}
		\caption{}\label{fig:sandwichedlayers}
	\end{subfigure}
	\begin{subfigure}[b]{0.475\textwidth}
		\centering
		\includegraphics[width=\textwidth]{offsetlayers.png}
		\caption{}\label{fig:offsetlayers}
	\end{subfigure}
	\caption{(a) Sandwiched benzene dimers stack 3.8 \angstrom~apart. (b) Parallel-Displaced benzene dimers stack
	3.4 \angstrom~vertically and 1.6 \angstrom~horizontally apart. (c) T-shaped benzene dimers stack 5.0 \angstrom~apart. 
	(d) Two monomer layers stacked in the sandwiched configuration (e) Two monomer layers stacked in the parallel-displaced
	configuration }\label{fig:stacking}
  \end{figure}
  
  We explored the pore composition by measuring the average number densities of
  various monomer components with respect to the pore centers.
  \begin{itemize}
	\item The centers of the pores were located using the same method to
        calculate the equilibrium pore spacing
        \item We looked at the average number density of sodium ions, aromatic
	rings and carbon atoms making up the monomer tails 
	\item The radial distance from the pore center of all atoms in each group
        are binned then normalized by area 
	% Maybe write an equation here? It's hard to say precisely how I did it in words without it sounding confusing 
  \end{itemize}

  We calculated ionic conductivity using two different methods for robustness.
  \begin{itemize}
    \item The Nernst-Einstein relation relates the DC ionic conductivity to 
    ion diffusivity, $D$, concentration, $C$, ion charge, $q$, the boltzmann 
    constant, $k_b$, and temperature, $T$: $$\sigma = \dfrac{q^2CD}{k_b T}$$  %BJC: need citation
    \item Sodium ion diffusion coefficients were found by calculating the slope
    of the linear region of the z-direction mean square displacement curve as indicated by
    the einstein relation \cite{einstein_investigations_1956}.]
    %MRS: state how you decided which was the linear region.
    %BJC: nothing fancy other than looking at the msd plot and determining where to
    % start fitting. I suppose I could minimize R^2 but that seems like overkill
    \item We looked at the MSD plot to determine where to begin and end a linear fit
    \item Ion concentration was measured with respect to the entire unit cell. 
    % new paragraph
    \item The second method, termed the 'Collective Diffusion' model, measures 
    the movement of the collective variable, Q, which is defined as the amount
    of charge transfer through the system and can be thought to represent
    the center of charge of the system.
    \item The conductance, $\gamma$ of the system can be calculated as:
    $$ \gamma = \dfrac{D_Q}{k_b T} $$ Conversion to ionic conductivity is
    achieved by multiplying by channel length and dividing by the membrane
    cross sectional area.
    \item $D_Q$ is the diffusion coefficient of the collective variable Q. It can
    be calculated using the einstein relation.
    \item A full derivation of the model can be accessed elsewhere \cite{liu_collective_2013}.
  \end{itemize}
    
  \section*{Results and Discussion}
  
  \subsection*{Determination of Nanoscopic Structural Details}
  
  %In order to construct an initial configuration which gives reliable 
  %trends, we need to understand the composition of layers, how far apart
  %to stack the layers, and how to orient them with respect to each other.
  %\begin{itemize
  %	\item To verify our choices for each parameter, we compare our calculations
  %	to experimental small angle X-ray scattering (SAXS), wide angle X-ray
  %	scattering (WAXS), and ionic conductivity measurements.
  %\end{itemize}
  
  We will now address the questions raised in the introduction in the order
  that they were asked.  %BJC: Not a fan of this transition

% BJC: How this section (||||) used to be ordered until deciding to put monomers / layer first
%                        VVVV
  %To answer (1), we verified that the system stays partitioned into layers by
  %plotting the pair correlation function calculated between aromatic rings along
  %the length of the pores (Fig~\ref{fig:zdf}).
  % BJC: add how this calculation is done to methods section (put where I talk about
  % choosing distance between layers
  %\begin{itemize}
%	\item Period of fluctuation (layer spacing)
 %       \item Magnitude of fluctuations
%	\item Comment on difference between offset/layered, number of monomers per layer
 % \end{itemize} 	

  % BJC: might replace with a figure containing alllllll of the zdf's
  %\begin{figure}[!ht]
%       \centering
%       \begin{subfigure}{0.45\textwidth}
%               \centering
%               \includegraphics[width=\textwidth]{zdf5layered.png}
%               \caption{}\label{fig:zdf_layered}
%       \end{subfigure}
%       \begin{subfigure}{0.45\textwidth}
%                \centering
%                \includegraphics[width=\textwidth]{zdf5offset.png}
%                \caption{}\label{fig:zdf_offset}
%        \end{subfigure}
%        \caption{Pair distribution functions of aromatic carbons for the
%        (a) 5 monomer per layer, sandwiched and (b) 5 monomer per layer,
%        parallel displaced configurations. Clear periodic maxima in the 
%        $z$ probability density indicate distinct layers. The magnitude 
%        of the spikes with respect to the average suggest that the 5 
%        monomer per layer, sandwiched configuration possesses a higher 
%        degree of layer partitioning.}\label{fig:zdf}
%  \end{figure}


%  To discern the composition of the monomer layers, addressing \ref{point:layers}, we ran 
%  simulations of systems created with 4 - 8 monomers per layer.  % BJC: can't figure out how to word this : should be 'with between 4 and 8 monomers' or 'with from 4 to 8 monomers'?  %MRS2: ``with between'', I'd say.
  %\begin{itemize}
%  	\item Both the sandwiched and parallel displaced configurations were tested.
%	\item All systems are stable after 400 ns of simulation.  % BJC: edited this for clarity
        %MRS: you only ran for 50 ns, or after 50 ns some of them started to destabilize?  Is the point you are making that they are ALL pretty stable, or all at least a little stable.   
	%BJC: Working on getting them all run out to 400 ns
%	\item Table ~\ref{table:p2p} shows the pore spacing for all systems tested. 
%	\item Systems built with 5 monomers in each layer equilibrate to a pore spacing
%	that is most consistent with the experimental value of 4.12 nm derived from
%	SAXS measurements (Figure~\ref{fig:SAXS}).
%	\item The remainder of this discussion will focus on the analysis of systems
%	built with 5 monomers per layer. 
%  \end{itemize}

%MRS2: suggest starting with conclusion.  Something like ``The simulations best support the model of 5 monomers per layer based on the pore-to-pore distances.'' Then provide evidence. Suggest for all points.

  The simulations best support a model built with 5 monomers per layer based on 
  the measured pore-to-pore distances. To discern the composition of the monomer 
  layers, addressing (\ref{point:monomernum}), we ran simulations of systems created
  with 4 - 8 monomers per layer.  % BJC: can't figure out how to word this : should be 'with between 4 and 8 monomers' or 'with from 4 to 8 monomers'?
  \begin{itemize}
        \item We created systems in both the parallel displaced and sandwiched configurations
	\item All systems were prepared according to the dry equilibration procedure
        \item All systems are stable after 400 ns of simulation.  
        \item Figure ~\ref{fig:p2p} shows the pore spacing for all systems tested.
        \item Systems built with 5 monomers in each layer equilibrate to a pore spacing
        that is most consistent with the experimental value of 4.12 nm derived from
        SAXS measurements (Figure~\ref{fig:SAXS}).
        \item The remainder of this discussion will focus on the analysis of systems
        built with 5 monomers per layer.
  \end{itemize}

  %BJC: maybe split into 2 paragraphs
  %MRS2: usually good instinct.  Lead with the conclusions of the research you are trying to convince readers. Rather than phrasing as a question. Something like: ``Layers are well defined and persistent''. 
  We learned that layers are well-defined and persistent, answering (\ref{point:layers})
  %We verified that the system stays partitioned into layers by
  We verified our conclusion by
  plotting the pair correlation function, $g(z)$ calculated between atoms along
  the length of the pores (Fig~\ref{fig:zdf}).
  \begin{itemize}
	\item We measured $g(z)$ with respect to aromatic rings in the head groups
	and, separately, with respect to carbon atoms on the alkane chains.
	% \item In both cases, we see a degree of layer partitioning
        \item Using the head groups as reference, we see that sandwiched configuration
	layers stack 4.29 \angstrom apart while parallel displaced configuration layers
	stack 4.37 \angstrom apart.
	\item Using the alkane chain carbons as reference we see a layer spacing of 4.39 \angstrom
	and 4.38 \angstrom in the sandwiched and parallel displaced configurations respectively.
        \item The power spectrums used to calculate the reported layer spacings are given in the 
        Supplemental Information.  %BJC: "Power spectrum" an okay description here?
	% BJC: TODO: Overlay plots of tail and headgroup densities
        %MRS2: repore more precisely what finding is interesting. What does that difference mean?
%	\item We see a difference in the spacing in the head group versus tail region
%	because there is more volume to fill with less densely packed carbon chains in the tail region. 
	% BJC: vvv Need to get the same information for the tail zdfs.
%	\item Even though the layer spacing is similar, the sandwiched configuration
%	exhibits more defined layers with its first peak deviating from the mean 
%        number density by 61 \%. %BJC: I mention how I do this calculation in the methods. Is it clear that I'm doing that here?
%MRS2: fine for description for now.          
%	\item The parallel displaced configuration deviates from the mean by only 
%	12 \% in comparison.
%MRS2: is this that unexpected, since parallel displaces should have layers that alternate anyway?
%BJC: true, but I'm just stating the facts
  \end{itemize}

  \begin{figure}
        \centering
        \begin{subfigure}{0.45\textwidth}
                \centering
                \includegraphics[width=\textwidth]{zdf5layered.png}
                \caption{}\label{fig:zdf_layered}
        \end{subfigure}
        \begin{subfigure}{0.45\textwidth}
                \centering
                \includegraphics[width=\textwidth]{zdf5offset.png}
                \caption{}\label{fig:zdf_offset}
        \end{subfigure}
        \caption{Pair distribution functions of aromatic carbons for the
        (a) 5 monomer per layer, sandwiched and (b) 5 monomer per layer,
        parallel displaced configurations. Clear periodic maxima in the
        $z$ probability density indicate distinct layers. The magnitude
        of the spikes with respect to the average suggest that the 5
        monomer per layer, sandwiched configuration possesses a higher
        degree of layer partitioning.}\label{fig:zdf}
  \end{figure}

  % BJC: Even though I will shift focus to only 5 monomers per layer, I will put other data
  % such as XRD of 4, 6, 7, 8 mon/layer in supplemental information 
  %MRS2: good.
  \begin{figure}
	\centering
	\includegraphics[width=0.5\linewidth]{p2p.png}
	\caption{The pore spacing (given in nm) of the model increases as
	number of monomers in each layer increases. The pore spacing of a system
	starting in the sandwiched configuration is systematically lower than 
	that started in an offset configuration. Systems built with 5 monomers
	per layer in a parallel displaced configuration result in a pore spacing
	closest to the experimental 4.12 nm}~\label{fig:p2p}
  \end{figure}
  
%  \begin{table}[h]
%  \centering
%  \begin{tabular}{ccc}
%  \toprule
%  		   & \multicolumn{2}{c}{Starting Configuration} \\
%  \hline
%  Monomers per layer & Sandwiched & Parallel Displaced \\
%  \midrule
%  4 & $3.72 \pm 0.04$ & $3.84 \pm 0.02$ \\  % done
%  5 & $4.20 \pm 0.04$ & $4.23 \pm 0.04$ \\
%  6 & $4.69 \pm 0.04$ & $4.72 \pm 0.03$ \\
%  7 & $4.66 \pm 0.02$ & $4.82 \pm 0.03$ \\  % done
%  8 & $5.00 \pm 0.04$ & $5.33 \pm 0.02$ \\
%  \bottomrule
%  \end{tabular}
%  \caption{The pore spacing (given in nm) of the model increases as
%  number of monomers in each layer increases. The pore spacing of a system
%  starting in the sandwiched configuration is systematically lower than 
%  that started in an offset configuration. Systems built with 5 monomers
%  per layer in a parallel displaced configuration result in a pore spacing
%  closest to the experimental 4.12 nm}
%  \label{table:p2p} 
%  \end{table}

  % BJC: This paragraph needs to change since, upon inspection, it appears that the 
  % offset configuration is correct. So it needs to shine a more positive light on offset
  % BJC: I think it can be deleted
  %We varied the initial relative interlayer orientation between sandwiched and 
  %parallel-displaced based on our knowledge of the stability of the two
  %pi-stacking modes.
  %\begin{itemize}
  %	\item We generated simulated X-ray diffraction patterns using simulation 
  %      trajectories from the highly restrained initial configurations created during 
  %	equilibration
  %	\item The simulated patterns establish a difference between the two stacking 
  %	modes (Figure~\ref{fig:XRDrestrained}).
  %	\item In each pattern, R-alkanes is present at a distance of $\approx
  %	1.5$ \angstrom$^-1$ (4.2 \angstrom~ in real space).
  %	\item R-$\pi$ is also present in each pattern, although it appears to 
  %	intersect R-alkanes because the spacing between aromatic rings is 
  %	similar to the alkane chain packing.
  %     %MRS: for above, may need to clarify that this is in simulation, which is different than experiment.
  %	%BJC: okay added some more specific language
  %	\item The difference in aromatic ring spacing between experiment and
  %	simulation is likely a result of the inability of GAFF to properly handle
  %	aromatic interactions. %MRS: provide citations, some mechanistic reasoning.
  %	\item The sandwiched configuration shows R-spots in the expected location.
  %	\item A faint reflection is present in the location of R-helix %BJC: but it fades upon further simulation.
  %	\item The parallel displaced configuration contains two lines of high 
  %	intensity with maximum intensity occurring where they intersect the alkane
  %	chain region due to constructive interference between the two features.
  %	\item The lines are located where one would expect to see R-helix and, 
  %	perhaps coincidentally, the intersection with R-alkanes occurs where one 
  %	would expect to see R-spots.
	%BJC: might save the following sentence for equilibrium trajectories
  %	\item As the simulation is progressed, the full line begins to fade 
  %	(Figure~\ref{fig:XRDsim}). Most significantly, the line is no longer present
  %	where R-helix exists.
  %\end{itemize}

  %\begin{figure}[!ht]
  %	\centering
  %	\begin{subfigure}{0.475\textwidth}
  %		\hspace{-1.2cm}
  %		\centering
  %		\includegraphics[width=\textwidth,valign=t]{rzlayeredrestrained.png}
  %		\caption{}\label{fig:rzplayeredrestrained}
  %	\end{subfigure}
  %	\begin{subfigure}{0.475\textwidth}
  %		\hspace{-1.2cm}
  %		\centering
  %		\includegraphics[width=\textwidth,valign=t]{rzoffsetrestrained.png}
  %		\caption{}\label{fig:rzoffsetrestrained}
  %	\end{subfigure}
  %	\caption{(a) Simulated X-ray diffraction of a sandwiched configuration
  %	with restraints placed on aromatic carbons shows all major features
  %	present in experimental WAXS. Near solid lines at constant z are a result of 
  %	the highly ordered aromatic rings. (b) Simulated X-ray diffraction of a similarly
  %	restrained parallel displaced configuration may also contain all
  %	major experimental WAXS features. One can argue that R-spots is not present
  %	but it is difficult to distinguish because of its intersection with the solid
  %	R-helix line. 
        %MRS: Longer simulations are necessary to determine which structure
	% is the best match to experiment
        %MRS: we probably want to avoid saying this (above) if we can.
%}\label{fig:XRDrestrained}
%  \end{figure}

  %MRS: one thought: maybe organize it a different way -- it's not the disordered (and go through the anlysis there), and then separately show that it's more likely the sandwich.  Something to think about.
  %MRS: anyway, this is the key part of the paper, so clarity and organization important.
  %MRS: make sure the figures are comparable.  Could someone look at the figures, and see immediately what you are explaining -- for example, experiment and fully equilibrated disordered, sandwich and parallel displaced all in a row?
  
  %Full comparison of experimental 2D WAXS with simulated X-ray diffraction
  %patterns produced from equilibrated MD trajectories shows the most consistency
  %with the offset configuration in the OP basin.

% BJC: Re-written without mention of basins in follwoing paragraph
 % We answer question (3) by simulating X-ray diffraction patterns produced from
 % equilibrated MD trajectories. We leave open the possibility that the 
 % experimental structure might be reminiscent of the parallel displaced or sandwiched
 % configuration in the OP or CP basin.
  %We created systems using three distinct initial configurations and examined
  %their structure by simulating X-ray diffraction patterns produced from equilibrated MD trajectories.
%  \begin{itemize}
%  	\item OP Basin systems were built in both the parallel displaced and sandwiched 
%	configurations with an intial layer spacing of 3.7 \angstrom~.
%	\item A third system was created by stacking layers in the sandwiched 
%	configuration 5 \angstrom~apart in order to guide it towards the CP Basin.
%	% BJC: I've done an additional offset disordered system which goes to Basin CP but I think that will confuse the point
%	\item The three systems were equilibrated according to our procedure with
%	NPT simulations of greater than 400 ns.
%	\item Simulated diffration patterns were generated using portions of the
%	trajectory after equilibration.  
%	\item We assume the simulation has equilibrated when the distance between 
%	pores and the membrane thickness stopped changing.
%	\item Simulated diffraction patterns for all three structures are shown in 
%	Figure ~\ref{fig:XRDsim}. 
%  \end{itemize}

  We answer question (\ref{point:orientation}) by simulating X-ray diffraction patterns produced from
  equilibrated MD trajectories.
  %We created systems using three distinct initial configurations and examined
  %their structure by simulating X-ray diffraction patterns produced from equilibrated MD trajectories.
  \begin{itemize}
	\item Systems of 5 monomers per layer in the parallel displaced and sandwiched
	configurations were tested.
        \item Simulated patterns were generated using portions of simulation
        trajectory after equilibration.
        \item The patterns for both structures are shown and compared to experiment
	in Figure ~\ref{fig:XRDsim}.
  \end{itemize}
%

  %BJC: below (commented out) thesis is from when I had the following three paragraphs combined
  %Full comparison of experimental 2D WAXS with simulated X-ray diffraction
  %patterns shows the most consistency with the offset configuration in the OP basin.
  
%  Simulated diffraction of the disordered pore structure in the both the sandwiched
%  and parallel displaced configurations does not match the experimental pattern.
%  \begin{itemize}
%        \item The disordered pore structure exhibits R-alkanes and R-pores but R-helix,
%	R-$\pi$ and R-spots are not present. 
%        \item Due to low resolution, making out the individual spots of R-pores is
%        challenging and can be validated with slightly better resolution upon full
%        spherical integration of the 3D structure factor. However, the same
%        information can be extracted by measuring the pore spacing as described earlier.
%        %BJC: ^^^This can be more concise 
%        \item Although the structure's diffraction pattern is very different from
%        experiment, its long-term stability suggests that the structure is realistic.
%	We will explore this further when addressing (4). 
%  \end{itemize}

  %BJC: Put this paragraph first since it is the conclusion I want to stick
  The parallel displaced configuration results in a simulated XRD pattern with
  the closest match to experiment.
  \begin{itemize}
        \item It produces the only pattern that exhibits all major reflections
        \item R-alkanes, R-pores and R-$\pi$ appear as they do in the sandwiched configuration.
        \item R-spots appears, however with a lower intensity relative to R-alkanes
        when compared to the sandwiched configuration.
        \item R-helix appears apparently due to the parallel displaced aromatic rings
        %BJC: Maybe a figure to explain why this happens
  \end{itemize}

  %BJC: Put this paragraph second so people understand why it is wrong and don't fixate on how nice the spots are
  Simulated XRD of the sandwiched configuration contains all experimental features
  except for R-helix.
  \begin{itemize}
        \item R-alkanes and R-pores appear in the expected locations.
        \item R-$\pi$ is also present, intersecting R-alkanes at a lower q value than
        in experiment. The rings prefer to stack $\approx 4.2 \angstrom$ apart as % update distance if needed
        opposed to 3.7 \angstrom~.
        \item Most notably, R-spots appears in the expected location, which suggests 
        that there is something intrinsic to closer packing that gives rise 
        to such features. 
  \end{itemize}

% BJC: Replacement figure below this one
%  \begin{figure}[!ht]
%	\centering
%	\begin{subfigure}{0.31\textwidth}
%		\centering
%		\hspace{-0.9cm}
%		\includegraphics[width=\textwidth]{sandwich_rzplot.png}
%		\caption{}\label{fig:sandwich_rzplot}
%	\end{subfigure}
%	\begin{subfigure}{0.31\textwidth}
%		\centering
%		\hspace{-0.9cm}
%		\includegraphics[width=\textwidth]{offset_rzplot.png}
%		\caption{}\label{fig:offsetrzplot}
%	\end{subfigure}
%	\begin{subfigure}{0.31\textwidth}
%		\centering
%		\hspace{-0.9cm}
%		\includegraphics[width=\textwidth]{disorder_rzplot.png}
%		\caption{}\label{fig:disorder_rzplot.png}
%	\end{subfigure}
%	\caption{(a) All major features except R-helix are present in
%	XRD patterns resulting from an equilibrated sandwiched configuration 
%	in Basin A. R-$\pi$ intersescts R-alkanes. R-helix faded during equilbration.
%	(b) All major features execpt R-spots are present in XRD patterns 
%	resulting from an equilibrated parallel displaced configuration in Basin A.
%	R-helix exists faintly in the expected location. (c) R-pores and R-alkanes
%	are the only major features present in XRD patterns resulting from an 
%	equilibrated disordered phase}\label{fig:XRDsim}
 % \end{figure}

%  \begin{figure}[ht]
%  \begin{subfigure}{.83\linewidth}
%        \centering
%        \begin{subfigure}{0.4\linewidth}
%                \centering
%                \includegraphics[width=\linewidth, trim={2.5cm 0 4cm 2cm}, clip]{WAXS_raw.png}%
%                \caption{}~\label{fig:raw_waxs}
%        \end{subfigure}%
%        \begin{subfigure}{0.4\linewidth}
%                \centering
%                \includegraphics[width=\linewidth, trim={2cm 0 2.5cm 1.25cm}, clip]{rzplot_offset.png}
%                \caption{}~\label{fig:rz_offset}
%        \end{subfigure}
%        \begin{subfigure}{0.4\linewidth}
%                \centering
%                \includegraphics[width=\linewidth, trim={2cm 0 2.5cm 1.25cm}, clip]{rzplot_layered.png}
%                \caption{}~\label{fig:rz_layered}
%        \end{subfigure}%
%        \begin{subfigure}{0.4\linewidth}
%                \centering
%                \includegraphics[width=\linewidth, trim={2cm 0 2.5cm 1.25cm}, clip]{rzplot_disordered.png}
%                \caption{}~\label{fig:rz_disordered}
%        \end{subfigure}
%  \end{subfigure}%
%  \begin{subfigure}{0.14\linewidth}
%        \centering
%        \vspace{-1cm}
%        \includegraphics[width=\linewidth]{colorbar_jet.png}
%  \end{subfigure}
%  \caption{(a) Experimental 2D WAXS data contains 5 major reflections which we aim to match. The remaining
%  three images are diffraction patterns simulated from MD trajectories. (b) The parallel displaced
%  configuration gives rise to all reflections of interest. (c) The sandwiched configurations gives rise to a
%  pattern with all major reflections except R-helix. R-spots is strong relative to R-alkanes in comparison
%  to the parallel displaced configuration. (d) The disordered pore configuration creates a pattern with only
%  R-alkanes and R-pores in common with experiment}~\label{fig:xrd}
%  \end{figure}


  \begin{figure}
  \begin{subfigure}{0.3\linewidth}
        \centering
        \vspace{-0.2em}
        \includegraphics[width=1.018\linewidth]{layered_rzplot.png}
        \caption{}~\label{fig:rz_layered}
  \end{subfigure}
  \begin{subfigure}{0.3\linewidth}
        \centering
        \vspace{0.25em}
        \includegraphics[scale=0.0987]{WAXS_raw.png}
        \caption{}~\label{fig:raw_waxs}
  \end{subfigure}
  \begin{subfigure}{0.3\linewidth}
        \centering
        \includegraphics[width=\linewidth]{offset_rzplot.png}
        \caption{}~\label{fig:rz_offset}
  \end{subfigure}
  \begin{subfigure}{0.0544\linewidth}
        \centering
        \vspace{-3.30em}
        \includegraphics[width=\linewidth]{colorbar_jet.png}
  \end{subfigure}
  \caption{The simulated X-ray diffraction patterns for simulations run in the
  sandwiched (a) and parallel-displaced (c) configurations are compared to experiment (b). 
  The parallel displaced configuration is the only one that exhibits all major
  reflections of interest to some degree}
  \end{figure}

  R-spots, which appears in both simulated XRD patterns, is a result of the way 
  alkane tails pack together.
  \begin{itemize}
  	\item Previously, the spots in the diffraction pattern had been explained 
	as the product of tilted alkane chains. % BJC: reference 2014 ACS nano paper
	\item We measured the tilt angle of the alkane chains and showed that our 
	system equilibrates to an average tilt angle close to zero degrees ~\ref{fig:tilt} % Could belong in supplemental. Leaving here for now 
	\item To understand the origin of the spots, we determined which atoms gave rise to the feature
	\item Since R-spots is present as higher intensity spots within R-alkanes, it is likely
        that the spots arise as a consequence of the tails. 
	\item By removing atoms from the trajectory and simulating a diffraction 
	pattern, we were able to isolate the cause of the spots to the tails (Figure~\ref{fig:tails}).
	\item Since the tails stay nearly flat, we plotted the centroids of the 
	tails and measured the angle between each centroid and its nearest neighbors
	with respect to the plane of the membrane (Figure~\ref{fig:centroids}).  %BJC: at one point Matt mention doing a correlation function instead of just measuring the angles
	\item We see distinct peaks in the distribution of these angles (Figure~\ref{fig:tail_packing})
  \end{itemize}

  \begin{figure}
  \centering
  \includegraphics[width=0.5\linewidth]{tilt_dist.png}
  \caption{The tilt angle distribution of alkane chain tails with respect to the membrane plane
  indicates an average tilt angle near 7\degree which is far from the 37\degree tilt angle 
  previously used to explain R-spots}~\label{fig:tilt}
  \end{figure}

  The peaks in the tilt angle distribution are consistent with the location of R-spots.
  \begin{itemize}
	\item The peaks of interest in Figures~\ref{fig:offset_tails}~and~\ref{fig:layered_tails}
	are located at $\pm$ 33 $\degree$ which is the same location where the highest intensity
	of spots are located on the simulated patterns
	\item We confirmed this conclusion by radially integrating the 2D WAXS pattern for q values
	between 1.57 and 1.4 (real space between 4 and 4.5 \AA) 
	\item We observe that distinct peaks appear c.a. 30 $\degree$, in close agreement with the
	previously measured angle distribution (~\ref{fig:offset_integration}~\ref{fig:layered_integration})
%	\item We integrated the raw experimental 2D WAXS data in the region bounding R-alkanes 
	\item We performed the same integration on the raw experimental data and found the angle
	at which R-spots reaches its highest intensity to be $\pm$ 37 $\degree$ which is a 
	reconcilable difference with our simulated results.  
  \end{itemize}

  \begin{figure}
	\centering
	\begin{subfigure}{0.45\linewidth}
		\centering
		\includegraphics[width=\textwidth]{tails_topview.png}  % picture of top of unit cell with only tail atoms shown
		\caption{}\label{fig:topdown_tails_only}
	\end{subfigure}
	\begin{subfigure}{0.45\linewidth}
		\centering
		\includegraphics[width=\textwidth]{tails_rzplot.png}
		\caption{}\label{fig:tails_rzplot}
	\end{subfigure}
	\caption{(a) All atoms except carbon atoms making up the tails are removed from the 
	trajectory. (b) The simulated diffraction pattern of the tail-only trajectory still 
        shows R-spots}\label{fig:tails}
        %MRS2: might need to say how the dynamic range is adjusted here with only tails, since otherwise people will be confused with the R-spots being more intense. 
	%BJC: what do you mean by dynamic range?
  \end{figure}
 

  \begin{figure}
  \centering
  	\begin{subfigure}{\linewidth}
	\centering
		\begin{subfigure}{0.45\textwidth}
        		\centering
        		\includegraphics[width=\linewidth]{offset_tail_packing.png}
        		\caption{}~\label{fig:offset_tails}
		\end{subfigure}
		\begin{subfigure}{0.45\textwidth}
		\centering
	        	\includegraphics[width=\linewidth]{offset_angle_v_I.png}
		        \caption{}~\label{fig:offset_integration}
		\end{subfigure}
	\end{subfigure}
	\begin{subfigure}{\linewidth}
	\centering
		\begin{subfigure}{0.45\textwidth}
	        \centering
		        \includegraphics[width=\linewidth]{angles_traj_layered.png}
		        \caption{}~\label{fig:rz_layered}
		\end{subfigure}
		\begin{subfigure}{0.45\textwidth}
        	\centering
		        \includegraphics[width=\linewidth]{layered_angle_v_I.png}
		        \caption{}~\label{fig:layered_integration}
		\end{subfigure}
	\end{subfigure}
  \caption{The distribution of angles w.r.t. the xy plane between alkane chain tail centroids and nearest
  neighbor centroids for equilibrated parallel displaced (a) and sandwiched (c) configurations. The
  same peaks are visible when the 2D simulated diffraction data is radially integrated in the R-alkanes region,
  (b) and (d) respectively.}~\label{fig:tail_packing}
%MRS2: not clear what the difference is between right and left side figures.
%BJC: That's good! One is angles measured between tail centroids and the other is radial integration of the simulated xrd patterns. I'll try make that more clear in the caption.
  \end{figure}

  The $z$-direction correlation functions show that layers in our model prefer
  to stack further apart than the 3.7 \angstrom~ suggested by experiment. We attempted equilibration
  with layers stacked 5.0 nm apart and to our surprise, we observed
  long-term stability of a qualitatively different configuration suggesting
  that we have found more than one metastable free energy basin, corroborating \ref{point:metastable}.
  %that the initial distance between layers can influence the approach towards 
  %equilibrium.
  \begin{itemize}
        \item Equilibrated systems built according to the 3.7 \angstrom~layer spacing
        implied by R-$\pi$ are characterized by a defined, cylindrical and open pore
        structure.
        \item We will refer to this large set of configurations, with an open pore, as
        the ordered pore basin open pore (Figure~\ref{fig:OPbasin}).
        \item Simulations of systems built with layers stacked 5
        \angstrom~ apart results in a pore structure characterized by high radial
        disorder, while still maintaining partitioning between hydrophobic and
        hydrophilic regions.
        \item This will be called the disordered pore basin (Figure~\ref{fig:DPbasin}).
        \item This LLC membrane may exist in at least two metastable states.
        \item The distinct difference in pore structure exhibited by each phase will
        likely lead to different transport mechanisms.
        \item Because the pore structure will vary between each Basin, understanding
        which phase exists experimentally is necessary in order to ensure we are
        studying the system which actually dominates.
  \end{itemize}

  \begin{figure}[!ht]
        \centering
        \begin{subfigure}[b]{0.475\textwidth}
                \centering
                \includegraphics[width=\textwidth]{280K_tramp_close.png}
                \caption{}\label{fig:OPbasin}
        \end{subfigure}
        \begin{subfigure}[b]{0.475\textwidth}
                \centering
                \includegraphics[width=\textwidth]{340K_tramp_close_full.png}
                \caption{}\label{fig:DPbasin}
        \end{subfigure}
        \caption{From a qualitative standpoint, the ordered pore basin (a) is characterized by a
        hollow cylindrical pore while pores in the disorder pore basin (b) are characterized by a
        higher degree of radial disorder}\label{fig:basins}
  \end{figure}

  % INSERT XRD of disordered basin

  In order to address \ref{point:poredefinition} and to further understand the structural difference 
  between the ordered pore and disordered pore basins, we plotted the number of densities of
  heavy atoms in the head group and tail regions of the monomers in addition to the sodium ions.
  (See Supplemental Information for definition of head group and tail regions) 
  \begin{itemize}
	\item For the hydrophilic region, we used the carbon atoms making up the aromatic ring
	\item For the hydrophobic components we used all carbon atoms of the monomer tails
  \end{itemize} 

  % BJC: I'm not sure what to make of this figure right now. The parallel-displaced configuration shares
  % more with the disordered pore phase
  \begin{figure}
  \centering
  \begin{subfigure}{0.55\textwidth}
        \includegraphics[width=1\linewidth]{offset_density.png}
        \caption{}
        \label{fig:offset_density}
  \end{subfigure}
  \begin{subfigure}{0.55\textwidth}
        \includegraphics[width=1\linewidth]{layered_density.png}
        \caption{}
        \label{fig:offset_density}
  \end{subfigure}
  \begin{subfigure}{0.55\textwidth}
        \includegraphics[width=1\linewidth]{disordered_density.png}
        \caption{}
        \label{fig:offset_density}
  \end{subfigure}
  \caption{(a) Parallel Displaced (b) Sandwiched (c) "Disordered"}~\label{fig:densities}
  \end{figure}

  We answer (\ref{point:water}) and further support (\ref{point:orientation}) by preparing parallel displaced and
  sandwiched configurations according to the wet equilibration procedure.
  \begin{itemize}
	\item We do not have an experimental measurement of water in the pores
	\item We tested a range of water concentrations from 0.5 to 5 percent % working on a 0.5 wt % sytstem now just to see
	\item Our lower bound represents a system with on average 2 water 
	molecules for each monomer layer.
	\item Figure ~\ref{fig:solvation} shows results for each configuration.
%	\item Initially, we decided the number of waters to put in each pore by
%	estimating the number of hydrogen bonds in which pore entities could participate.
%	\item In solution, each headgroup has a charge of -1
%	\item We estimate there to be at least 2 water molecules per layer based 
%	on various packing configurations and geometric constraints
%	\item 4 water molecules per layer translates to about 1.6 wt \%
  \end{itemize}

  \begin{figure}
	\centering
	\includegraphics[width=\textwidth]{solvation.png}  % still working on formatting so this is a screenshot of a doctored latex figure
        %MRS2: include 0% as well? Maybe leave off 5% if not relevant in the end?
	\label{fig:solvation}
  \end{figure}

  In all cases, water disrupts structuring of the model.
  \begin{itemize}
	\item The plots in Figure ~\ref{fig:solvation} are normalized 
	to have the same colorbar as the dry systems. 
	\item The intensity of the reflections decrease when water is 
	added to the system.
	\item In systems built with 5 weight percent water, R-$\pi$ and
	R-spots become nearly indistinguishable from R-alkanes.
  \end{itemize}

  Water is not needed to obtain and simulate the correct equilibrium 
  membrane structure.
  \begin{itemize}
	\item We note that water absorbed during membrane synthesis may
        be present in far lower concentrations than those 
        tested here.
	\item We do not eliminate the possibility that water is necessary
        in order to drive self-assembly. Studying the mechanisms of self assembly is
	beyond the scope of this work.
	\item However, once the system has formed the Col\textsubscript{h} 
	phase, adding water only drives disorder in the structure
	\item In the equilibrium configuration, if water exists, it is confined
	to the pore region where there is no driving force for aggregation of 
	water molecules. 
	\item In the case of trace water, water molecules will be too sparse to
	form a hydrogen bonding network.
  \end{itemize}

  %BJC: old version of above figure v v v
  %\begin{figure}[ht]
  %\centering

  %\begin{subfigure}{0.3\linewidth}
  %      \centering
  %      \includegraphics[width=\linewidth]{offset_tail_packing.png}
  %      \caption{}~\label{fig:offset_tails}
  %\end{subfigure}
  %\begin{subfigure}{0.3\linewidth}
  %      \centering
  %      \includegraphics[width=\linewidth]{angles_traj_layered.png}
  %      \caption{}~\label{fig:layered_tails}
  %\end{subfigure}
  %\begin{subfigure}{0.3\linewidth}
  %      \centering
  %      \includegraphics[width=\linewidth]{integrated_WAXS_ring.png}
  %      \caption{}~\label{fig:rz_layered}
  %\end{subfigure}
  %\caption{The distribution of angles w.r.t. xy plane between alkane chain tail centroids and nearest
  %neighbor centroids for equilibrated parallel displaced (a) and sandwiched (b) configurations both show
  %distinct peaks at $\pm$ 33 $\degree$. (c) Integrated 2D WAXS data between $q_r$=1 and $q_r$=1.42 shows
  %distinct peaks at with maxima at $\pm$ 37 $\degree$}~\label{fig:tail_packing}
  %\end{figure}
 
%BJC: basin stuff that won't be included in this paper
%  The disordered basin shares little in common with the ordered basin but 
%  its long term stability suggests that it can exist under some conditions.  
%  We observed that Basin B is the dominant configuration at higher temperatures.
%  \begin{itemize}
%        \item We linearly ramped the temperature of a system in Basin A
%        from 280K to 340K (just below the experimental isotropic transition temperature) over 100 ns.
%        \item Visually, there is a distinct change in pore structure from one
%        characteristic of the OP Basin (Figure~\ref{fig:280K_pore}) to one characteristic of
%        the CP Basin (Figure~\ref{fig:340K_pore}).
%        \item The slope of all order parameters changes between 315K and 325K
%        (\Cref{fig:p2p_tramp,fig:thickness_tramp,fig:order_tramp}) indicating the
%        possibility of an abrupt change in system ordering.
%        \item Our 100 ns temperature ramp was likely too fast and caused the system
%        to suffer from hysteresis.
%  \end{itemize}

%  We can not immediately classify the OP Basin and the CP Basin as separate phases.
%  \begin{itemize}
%	\item To prove the existence of two phases we need evidence of a
%	a first order phase transition.
%	\item A first order phase transition can be denoted by a discontinuity
%        of some order parameter in response to an external condition such as
%	temperature.
%	\item We chose three easily measurable order parameters: the distance
%	between pores, the membrane thickness and the ratio of pore radius to
%	the uncertainty in pore radius.  % BJC: these may change
%        \item The pore radius is divided by its uncertainty as a way of quantifying
%        the degree to which monomers obstruct the pore region.
%  \end{itemize}

% In an attempt to mitigate hysteresis, we performed slow, stepwise temperature ramps
%  on a parallel displaced and a sandwiched configuration previously equilibrated at 300K.
%  \begin{itemize}
%        \item Every 200 ns, the temperature was raised 5K until we reached 345K
%	\item We performed the same procedure with a system equilibrated in the CP Basin
%	and used it as a benchmark for comparison. 
%  \end{itemize}
%
%  \begin{figure}[!ht]
%        \centering
%        \begin{subfigure}[b]{0.475\textwidth}
%                \centering
%                \includegraphics[width=\textwidth]{280K_tramp_close.png}
%                \caption{}\label{fig:280K_pore}
%        \end{subfigure}
%        \begin{subfigure}[b]{0.475\textwidth}
%                \centering
%                \includegraphics[width=\textwidth]{340K_tramp_close_full.png}
%                \caption{}\label{fig:340K_pore}
%        \end{subfigure}
%        \vskip\baselineskip
%        \begin{subfigure}[b]{0.325\textwidth}
%                \centering
%                \includegraphics[width=\textwidth]{p2p_tramp.png}
%                \caption{}\label{fig:p2p_tramp}
%        \end{subfigure}
%        \begin{subfigure}[b]{0.325\textwidth}
%                \centering
%                \includegraphics[width=\textwidth]{thickness_tramp.png}
%
%                \caption{}\label{fig:thickness_tramp}
%        \end{subfigure}
%        \begin{subfigure}[b]{0.325\textwidth}
%                \centering
%                \includegraphics[width=\textwidth]{order_tramp.png}
%                \caption{}\label{fig:order_tramp}
%        \end{subfigure}
%        \caption{(a) The open pore structure exhibited by a structure equilibrated
%        at 280K is characteristic of the OP Basin. (b) The closed pore structure with
%        a high degree of radial disorder exhibited when the structure in (a) is
%        heated to 340K is characteristic of the CP Basin. (c) A plot of distance between pores
%        vs. temperature changes slope near 325K. (d) A plot of membrane thickness vs.
%        temperature changes slope near 325K. (e) The plot of the ratio of pore radius to
%        its uncertainty changes slope near 315K.}\label{fig:tramp}
%  \end{figure}

%  The CP and OP basins are two configurationally metastable basins.
%  \begin{itemize}
%        \item There is litle change in CP basin properties during the 
%        temperature ramp.
%	\item We observed smooth changes in order parameters as temperature
%        of the OP Basin system was increased implying that we cannot claim the
%	existence of two phases (Figure~\ref{fig:phase_transition}).
%	\item Qualitatively, the pore structure of the OP basin system becomes
%        comparable to one characteristic of the CP basin as temperature is raised. (\Cref{fig:BasinA_280K_pore,fig:BasinB_340K_pore})
%	\item The OP basin system does not converge to the same order parameter
%	values as the CP basin, however it is trending towards Basin B values. (\Cref{fig:p2p_step,fig:thickness_step,fig:order_step})
%	\item To resolve the quanitative discrepancy, we would need a slower 
%	temperature ramp
%	\item Since there are no abrupt changes in any order parameter along the 
%	trajectory, we can conclude that the two basins are not separate phases
%	\item The OP basin is the closest match to what is seen experimentally
%	\item The CP basin is likely an intermediate between the Col\textsubscript{h} 
%	phase and isotropic phase
%	\item The CP basin is present in our simulations at lower temperatures 
%        %MRS: lower temperatures than experiment.  Though nobody has really done the experiments.  
%        %MRS: can we conclude anything from some of the in-situ temperature measurements done by Xunda?  We talked about them, but I don't know they are referenced here.
%	%BJC: Not with what we have because it's in-situ SAXS data which only shows the pore spacing
%	than experiment because our model lacks sufficient $\pi$-$\pi$ iteractions necessary to 
%	stabilize the system into the OP basin. 
%  \end{itemize} 
%
%  \begin{figure}[!ht]
%        \centering
%	% BJC: I'll get actual pictures of the system here. I'm not sure how 
%	% necessary this figure is though. It could go in the supplemental 
%	% information and I can reference the pictures in the previous figure
%	% since they show basically the same idea : Ordered vs. disordered pore
%	% Alternatively, I could show two diffraction patterns here from the 
%	% beginning and end temperature 
%        \begin{subfigure}[b]{0.475\textwidth}
%                \centering
%                \includegraphics[width=\textwidth]{280K_tramp_close.png}
%                \caption{}\label{fig:BasinA_280K_pore}
%        \end{subfigure}
%        \begin{subfigure}[b]{0.475\textwidth}
%                \centering
%                \includegraphics[width=\textwidth]{340K_tramp_close_full.png}
%                \caption{}\label{fig:BasinB_340K_pore}
%        \end{subfigure}
%	\vskip\baselineskip
%        \begin{subfigure}[b]{0.325\textwidth}
%                \centering
%                \includegraphics[width=\textwidth]{p2p_layered.png}
%                \caption{}\label{fig:p2p_step}
%        \end{subfigure}
%        \begin{subfigure}[b]{0.325\textwidth}
%                \centering
%                \includegraphics[width=\textwidth]{thickness_layered.png}
%
%                \caption{}\label{fig:thickness_step}
%        \end{subfigure}
%        \begin{subfigure}[b]{0.325\textwidth}
%                \centering
%                \includegraphics[width=\textwidth]{order_layered.png}
%                \caption{}\label{fig:order_step}
%        \end{subfigure}
%
%	\caption{In all cases, blue lines represent the measured value of
%	the order parameter, black lines are average values calculated from
%	equilibrated Basin B systems at each temperature, green shaded regions
%	represent the standard deviation of each of the black line values, and 
%	red dashed lines show where the temperature is bumped to the next level.
%	(a) At 280K, the system is in a configuration reminiscent of
%	Basin A. (b) At 335K, the system resembles a Basin B configuration. (c) The pore
%	spacing of Basin A decreases with temperature approaching the value 
%	exhibited by Basin B. (d) The thickness of Basin A increases smoothly with 
%	temperature but is far from the Basin B value. Longer equilibrations at 
%	each temperature are needed to allow the system to fully expand. 
%        (e) The ratio of pore radius to uncertainty for Basin A changes smoothly with temperature,
%	converging to a value below that exhibited by Basin B.}\label{fig:phase_transition}
%  \end{figure}

  \subsection*{Ionic conductivity calculation}

  We use the equilibrated parallel displaced system to calculate ionic 
  conductivity since its structure is the closest match to experiment.
  The model gives reasonable estimates of ionic conductivity when compared to 
  experiment.
  \begin{itemize}
  	\item Calculated values of ionic conductivity obtained using the Nernst 
	Einstein relation and Collective Diffusion model are compared in 
	Figure~\ref{fig:conductivity}.
	\item The two methods agree with each other within error, although the 
	uncertainty obtained using the Collective Diffusion model is much higher.
	\item Much longer simulations are needed to lower the uncertainty, however it
	is not feasible to do so with a large system.  
	\item For this reason we will likely only use the Nernst Einstein relation
	in future calculations of this type. 
  \end{itemize}

  The calculated values of ionic conductivity are higher than experiment by an
  order of magnitude. 
  \begin{itemize}
	\item One can justify the reason for this result by considering the 
	real system studied experimentally
	\item The ionic conductivity measurement to which we are comparing was done
	on a \SI{80}{\micro\metre} thick film, nearly 10,000 times thicker than 
        our simulated system. 
	\item The thick film likely has defects leading to non-contiguous pores and
	imperfect alignment.
	\item The 2D SAXS pattern shows the small degree of tortuosity present
	in the system (~\ref{fig:2DSAXS})  % BJC: insert 2D SAXS data -- maybe azimuthal distribution
	\item It has been shown that there is a large dependence of Ionic conductivity
	on the alignment of the pores
	\item The ionic conductivity of an unaligned film is 85 times lower than that
	of a nearly aligned film referenced here  % BJC: reproduce figure from 2014
	\item It is not unreasonable that a thin, perfectly aligned film would have 
	a value of ionic conductivity in agreement with our model
  \end{itemize}

  \begin{figure}
  \centering
  \includegraphics[width=0.5\linewidth]{2D-SAXS_cropped.png}
  % BJC: I will add axes with q values if this ends up in the final draft
  % BJC: I'll also see what I can do about all the white speckles
%MRS2: I'm not sure what the point of this figure is?
%BJC: I put it here at some point in case the need arises. It's mainly to show
% that the pores in the real system are somewhat tortuous, in place of showing
% the Azimuthal distribution which is just an integration of this data. I thought
% it'd be clearer that way since but maybe it's not?
  \caption{The experimental two dimensional SAXS pattern exhibits reflections
  resulting from highly aligned pore regions. A perfectly aligned system 
  would exhibit sharp dots at the same locations of the refelctions shown. 
  An isotropically aligned system the reflections would appear as 
  rings centered about the origin}~\label{fig:2DSAXS}
  \end{figure}

\begin{figure}
        \centering
        \includegraphics[width=0.5\linewidth]{IC_offset.png}
        \caption{Calculated ionic conductivity using the Nernst-Einstein relation
        and Collective Diffusion model agree with error. Both methods give calculated
        values of ionic conductivity an order of magnitude higher than the experimental
        value}
        \label{fig:conductivity}
\end{figure}

%  The CP basin has a higher ionic conductivity than the OP basin.
%  \begin{itemize}
%	\item We hypothesize that conductivity is enhanced in Basin B due to a 
%	higher sodium ion diffusivity.
%	\item Transport of sodium is likely facilitated by the homogeneity of Basin B.
%	Sodium ions have less nearby sites to move to in Basin A.
%	\item There is currently no experimental evidence of this trend. Maybe Xunda will find something
%	\item In both cases, our calculated values for Basin A are higher than the 
%	experimental values, as expected. 
%	\item Some of the discrepancy is likely a result of using an imperfect forcefield. 
%	\item However, the real system, although mostly aligned and straight, has a 
%	distribution of azimuthal angles, meaning that the pores have a degree of 
%	tortuosity which lowers the effective ionic conductivity of the bulk membrane. 
%	\item The ordering from isotropic to mostly aligned mesophases showed an 85 
%	fold increase in ionic conductivity. We would expect additional gains in a 
%	perfectly aligned system.
%  \end{itemize}

%BJC: vvv replaced by bar plot above
%  \begin{table}[h]
%  \centering
%  \begin{tabular}{ccc}
%  \toprule
%  \multicolumn{3}{c}{Calculated Ionic Conductivity \si{\siemens\per\meter}} \\
%  \hline
%  Method & Basin A & Basin B \\
%  \midrule
%  Nernst Einstein & \num{1.23e-4} (0.01) & \num{1.76e-4} (0.02) \\
%  Collective Diffusion & \num{1.40e-4} (0.32) & \num{4.6e-4}(2.4) \\
%  Experiment & \num{1.33e-5} (0.10) & -- \\
%  \bottomrule
%  \end{tabular}
%  \caption{Calculated ionic conductivity using Nernst-Einsten and Collective Diffusion 
%  agree within error. Both methods give calculated values of ionic conductivity which
%  are an order of magnitude higher than experimental values~\label{table:conductivity}}.
%  \end{table}

  %MRS: the next sections maybe should be supporting?
  %MRS: you say ``the distance decreases by 1 A'' but is that true
  %over all of the different structures?
  %BJC: limiting the discussion to the OP basin in the offset configuration 
  %MRS: Maybe show the difference before and after crosslinking in X-ray, to show that you can't tell?
  %MRS: you don't otherwise discuss clearly what effect crosslinking would have. 
  \subsection*{Implementation of the crosslinking algorithm}

  We applied the crosslinking algorithm to the equilibrated parallel-displaced  
  configuration with 5 monomers per layer.
  \begin{itemize}  %BJC: working on the following. The following is what I expect
%  	\item There is an even distribution of crosslinks between same monomer tails, 
%	between monomers in the same pore and between monomers in different pores 
%	including periodic boundaries.  % BJC: might leave this detail in the supplemental
	\item We reach 95 \% conversion of terminal vinyl groups % BJC: we'll see
	\item The distance between pores shrinks by 0.4\angstrom~ after the system is 
	crosslinked  
	\item We simulated the crosslinked system in the NPT ensemble for 100 ns
	\item Major features are still present in the X-ray diffraction, however at lower intensities ~\ref{fig:rzplot_xlink} 
	\item The ionic conductivity is lower in the crosslinked system ~\ref{fig:ic_xlink} % BJC: Nernst-Einstein is lower. Need a longer simulation to check Collective-Diffusion - I can probably avoid that by saying that we will be sticking with the Nernst-Einstein method
  \end{itemize}
 

  \begin{figure}
  \centering
  \begin{subfigure}{0.45\textwidth}
	\centering
	\includegraphics[width=\textwidth]{rzplot_xlink.png}
	\caption{}~\label{fig:rzplot_xlink}
  \end{subfigure}
  \begin{subfigure}{0.45\textwidth}
	\centering
	\includegraphics[width=\textwidth]{ic_xlink.png}
	\caption{}~\label{fig:ic_xlink}
  \end{subfigure}
  \caption{(a) Reflections produced by the crosslinked configuration fade relative
  to the uncrosslinked system. The colorbar shown is the same used for the uncrosslinked
  system. (b) The ionic conductivity is smaller relative to the uncrosslinked system, but
  still much larger than the experimental value}~\label{fig:xlink}
  \end{figure}
 
%  \begin{figure}
%	\centering
%	\begin{subfigure}{0.31\textwidth}
%		\centering
%		\includegraphics[width=\textwidth]{p2p_diagram.PNG}
%		\caption{}\label{fig:p2p_diagram}
%	\end{subfigure}
%		\begin{subfigure}{0.31\textwidth}
%		\centering
%		\includegraphics[width=\textwidth]{no_xlink_p2p.png}
%		\caption{}\label{fig:no_xlink_p2p}
%	\end{subfigure}
%		\begin{subfigure}{0.31\textwidth}
%		\centering
%		\includegraphics[width=\textwidth]{xlink_p2p.png}
%		\caption{}\label{fig:xlink_p2p}
%	\end{subfigure}
%	\caption{(a) The legends of the plots in (b) and (c) refer to the numbers shown.
%	Each numbered circle represents a pore. Distances are measured along each of the 
%	lines shown in addition to the distance from pore 1 to pore 4. (b) The positions
%	of individual pores fluctuate in an uncrosslinked system. (c) The positions of
%	individual pores in the crosslinked system are stable relative to the uncrosslinked
%	system}\label{fig:xlink}
%  \end{figure}
  
  \section*{Conclusion}
  
  We have used a detailed molecular model of the Col\textsubscript{h} phase formed by NA-GA3C11
  in order to study the nanoscopic structure.
  \begin{itemize}
  	\item While there have been efforts to model formation of various liquid crystalline 
	phases with molecular dynamics, to our knowledge there have been no studies which 
	attempt to examine their structure with the same level of detail presented here.
	\item Evidence strongly supports that layers are composed of 5 monomers
        \item We have confirmed that monomers stay partitioned in layers.
	\item We have explored the affect of two different $\pi$-$\pi$ stacking modes on the equilibrated
	membrane strucure. 
	\item Simulated diffration patterns generated from MD trajectories suggest that
	the parallel-displaced configuration produces a structure with the closest match to experiment.
	\item Finally, water is not needed to maintain membrane structure our data 
	shows that it actually disorders the pore
	\item Now that we have a good idea of what the membrane structure should look like, we will
	evaluate transport of various solutes within the system. 
         %MRS2: I'd like to see a bit more information about ``pore size'', and the RDF's of the constituents.  What FITS through a pore is another paper.
        \item We will apply the knowledge gained from this study in order to 
        suggest improvements to the existing system as well as to evaluate new
	unsynthesized LLC systems.
%	\item Even though our model only answers these questions for a system created by 
%	NA-GA3C11, it can be adapted to other study systems formed by other LCs with 
%	little extra effort. 
  \end{itemize}
  
\clearpage
\bibliography{llc}

\end{document}<|MERGE_RESOLUTION|>--- conflicted
+++ resolved
@@ -496,11 +496,6 @@
 %    spacings greater than 4 \angstrom~.
 %  \end{itemize}
 
-<<<<<<< HEAD
-%MRS2: make it clear these choices are for INITIAL spacing, and that this adjusted based on MD.  Also want to make
-%sure the dependence of the initial choices is described in supporting information, as the results shouldn't be TOO dependnt on thesechoices.
-  We chose the initial layer spacing based on R-$\pi$.
-=======
   %%%%%%%%%%%% Monomer Placement %%%%%%%%%%%%%%
   
   When constructing an initial configuration, there are a number of variables
@@ -525,7 +520,6 @@
 
   We chose the layer spacing for the initial configuration based on R-$\pi$ 
   and then allowed system to readjust during equilibration.
->>>>>>> 0f9d7708
   \begin{itemize}  
     \item Each monomer was rotated so the plane of the aromatic head groups would
     be coplanar with the xy plane.
