\documentclass{article}
\usepackage{graphicx}
\usepackage{wrapfig}
\usepackage{subcaption}
\usepackage[margin=1in]{geometry}
\usepackage{amsmath} % or simply amstext
\usepackage{siunitx}
\usepackage{booktabs}
\usepackage[export]{adjustbox}
\newcommand{\angstrom}{\textup{\AA}}
\usepackage{cleveref}
\usepackage{booktabs}
\usepackage{gensymb}
\usepackage{float}
\title{Predicting Transport in Lyotropic Liquid Crystal Membranes with Molecular Dynamics Simulations -- Outline}
\author{Benjamin J. Coscia \and Douglas L. Gin \and Richard D. Noble \and Joe Yelk \and Matthew Glaser \and Xunda Feng \and Michael R. Shirts} 
\begin{document}
  \bibliographystyle{ieeetr}
  \graphicspath{{./figures/}}
  \maketitle
  \section*{Introduction}
  
  Nanostructured membrane materials have become increasingly popular for 
  aqueous separations applications such as desalination and biorefinement
  because they offer the ability to control membrane architecture at the
  atomic scale allowing the design of solute-specific separation membranes. \cite{humplik_nanostructured_2011}
  \begin{itemize}
    \item Most membrane-based aqueous separations of small molecules can 
    be achieved using reverse osmosis (RO) or nanofiltration (NF) \cite{van_der_bruggen_review_2003}
  \end{itemize}
  
  While RO and NF have seen many advances in the past few decades, they 
  are far from perfect separation technologies.
  \begin{itemize}
    \item \textit{RO membranes}
    \item \textbf{Inconsistent performance} : Current state-of-the-art RO membranes are unstructured with
    tortuous and polydisperse diffusion pathways which leads to 
    inconsistent performance \cite{song_nano_2011}
    \item \textbf{High energy requirements} : Necessarily high feed pressures 
    drive up energy requirements which strains developing regions and
    contributes strongly to CO\textsubscript{2} emissions. \cite{mcginnis_global_2008}
    \item \textbf{Separation based on differences in solubility and diffusivity}:
    Moreover, designing RO membranes to achieve targeted separations of 
    specific solutes is nearly impossible because various solutes dissolve
    into and diffuse through the polymer matrix at different rates. \cite{wijmans_solution-diffusion_1995}
    \item At best, one can exploit these differences to create a functional
    selective barrier.
    \item \textit{NF membranes}
    \item NF was introduced as an intermediate between RO and ultrafiltration,
    having the ability to separate organic matter and salts on the order of 
    one nanometer in size.
    \item Larger and well-defined pores drive down energy requirements while
    still affording separation of solutes as small as ions to some degree \cite{van_der_bruggen_review_2003}
    \item NF is often used as a precursor to reverse osmosis
    \item Unfortunately, NF membranes, like RO, are produced with a pore size 
    distribution which limits their ability to perform precise separations \cite{bowen_modelling_2002}
  \end{itemize}
  
  Nanostructured membranes can bypass many of the performance issues which
  plague traditional NF and RO membranes.
  \begin{itemize}
    \item \textbf{Tune size and functionality of building blocks} to control pore
    size and shape: One can accomplish targeted separations with high 
    selectivity by tuning shape, size and functionality of the molecular
    building blocks which form these materials. % BJC: "these materials" --> "nanostructured membranes", or is that redundant?
    \item As a result, solute rejecting pores can have their sizes tuned
    uniformly, resulting in \textbf{strict size cut-offs}.
    \item Entirely \textbf{different mechanisms} may govern transport in a given
    nanostructured material which can inspire novel separation techniques.
  \end{itemize}
  
  Development of nanostructured materials has been limited by the ability
  to synthesize and scale various fundamentally sound technologies.
  \begin{itemize}
    \item \textbf{Graphene sheets} are atomically thick which results in excellent
    permeability but defects during manufacturing severely impact 
    selectivity. \cite{cohen-tanugi_multilayer_2016}
    \item Molecular dynamics simulations of \textbf{carbon nanotubes} show
    promise \cite{humplik_nanostructured_2011} but synthetic techniques are 
    unable to achieve scalable alignment and pore monodispersity.\cite{hata_water-assisted_2004,maruyama_growth_2005}
    \item \textbf{Zeolites} have sub-nm pores with a narrow pore size 
    distribution and MD simulations exhibit complete rejection of solvated ions, \cite{murad_molecular_1998}
    however, experimental rejection was low and attributed to interstitial
    defects formed during membrane synthesis \cite{li_desalination_2004}
    \item There is a need for a scalable nanostructured membrane
  \end{itemize}
  
  Self assembling lyotropic liquid crystals (LLCs) are a suitable candidate for
  aqueous separation applications. 
  \begin{itemize}
    \item LLCs share the characteristic ability of nanostructured membrane
    materials to create \textbf{highly ordered structures} with the added benefits
    of \textbf{low cost} and synthetic techniques feasible for 
    \textbf{large scale production} \cite{feng_scalable_2014}
    \item Neat liquid crystal monomer forms the thermotropic, Col\textsubscript{h}
    phase. The presence of small amounts of water results in the H\textsubscript{II} 
    phase.
    \item In both cases, monomers assemble into mesophases made of hexagonally
    packed, uniform size, cylinders with hydrophilic groups oriented inward
    towards the pore center and hydrophobic groups facing outward.
    \item H\textsubscript{II} and Col\textsubscript{h} phase systems created by
    the monomer named Na-GA3C11 has been extensively studied experimentally \cite{smith_ordered_1997, %BJC: IUPAC chemical name here?
    zhou_supported_2005,resel_h2-phase_2000,feng_scalable_2014,feng_thin_2016}. 
    \item Until recently, mesophases formed by Na-GA3C11 could not be macroscopically
    aligned, resulting in a low flux membrane, slowing research in the field.
    \item In 2014, Feng et al. showed that the mesophases could be aligned 
    using a magnetic field with subsequent crosslinking to lock the structure
    in place \cite{feng_scalable_2014}
    \item In 2016, Feng et al. showed that the same result could be obtained 
    using a technique termed soft confinement \cite{feng_thin_2016}.
    \item Following this breakthrough, research into LLC membranes has been
    reinvigorated
  \end{itemize}
  
  A clear picture of the nanoscopic LLC membrane structure, gained by building 
  a molecular model will provide evidence to answer existing and newly proposed
  questions.
  \begin{itemize}
    \item We will limit our initial studies to studying assemblies formed by Na-GA3C11
    \item We have also chosen to focus our initial efforts on the development of 
    a model of the Col\textsubscript{h} phase membrane.
    \item Compared to the H\textsubscript{II} phase, the Col\textsubscript{h}
    phase is a simpler starting point, due to the absence of water, and has
    equivalent experimental structural data.
    \item Despite having structural data, there is still information which 
    experiment cannot definitively answer
    \item The Col\textsubscript{h} phase is described as having pores made of
    disks or layers stacked on top of one another, each containing a set 
    number of monomers. A simple simulation study of a similar molecule suggests
    that there are 4 monomers in each disk~\cite{zhu_methacrylated_2006}. A 
    separate calculation based on the volume of the liquid crystal monomers proposes
    that there are seven monomers in each layer~\cite{resel_structural_2000}. 
    A molecular model has the best chance of directly answering this question.
    \item Once we know the number of monomers in each layer, we still do not know how 
    monomers in each layer are positioned with respect to other layers. 
    \item A driving force of self assembly in this system is thought to be pi-pi
    stacking interactions between aromatic headgroups \cite{gazit_possible_2002}. 
    \item Gas phase ab initio studies of benzene dimers have shown a clear energetic
    advantage for parallel displaced and T-shaped pi-pi stacking conformations versus a
    sandwiched conformation ~\cite{sinnokrot_estimates_2002}.
    \item Substituted benzene rings exhibit an even stronger pi-pi stacking 
    attraction which favors the parallel displaced configuration in all cases
    except where the substitutions are extremely electron withdrawing
    \cite{waller_hybrid_2006,ringer_effect_2006}.
    \item While we might be able to provide answers to these questions using a 
    molecular model, there remains the possibility that there is more than one 
    metastable state associated with a given LLC system.
    \item We must be able to identify which states can be produced experimentally
    and what implications each state might have regarding transport properties.
  \end{itemize}
    
  A molecular level understanding of LLC membrane structure will provide guidelines
  to reduce the large chemical space available to design monomers for creation of 
  separation-specific membranes.
  \begin{itemize}
%     \item LLCs are versatile and controllable with a \textbf{large chemical design
%     space} available for membrane design  %BJC: redundant
    \item  We do not yet understand how to reduce the effective pore size or 
    how to tune the chemical environment in the nanopores for effective water
    desalination or small organic separations.
    \item Rejection studies show that this membrane can not perform separations of
    solutes less than 1.2 nm because the pores are too large \cite{zhou_supported_2005}.
    \item Over the past 20 years, LLC membrane studies have been limited primarily 
    to Na-GA3C11 with some characterization done after minor structural modifications
    \cite{resel_structural_2000}. 
    \item Optimization has been performed through trial and error. The only source of 
    predictive modeling has been macroscopic models which likely do not adequately describe 
    transport at these length scales. % BJC: Reference. I think it is just w.r.t. bicontinuous cubic
    \item It will be challenging to efficiently narrow down the design space in 
    a laboratory setting.
    \item A good molecular model should incorporate a detailed picture of the nanoscopic pore 
    structure which will be crucial to understanding the role of monomer structure in 
    membrane design.
    \item Choice of head group may play a role in the rejection of charged or uncharged solutes.
    \item Choice of counterion may influence the establishment of a Donnan potential 
    affecting the degree to which the membrane can exclude charged species.
    \item Moieties inside the pores may interact with neutral solutes, rejecting
    on the basis of shape and size, rather than just hydrodynamic radius.
    \item  An atomistic understanding of pore structure and its influence on transport 
    is necessary to identify performance bottle necks and direct design of future membranes. 
  \end{itemize}
  
  We must show that the developed molecular model is consistent with
  physical observations so that we can rely on conclusions drawn about % better word for trust?
  structural features characteristic of the system.
  \begin{itemize}
    \item This article will illustrate the development of a predictive molecular model 
    and the steps taken to ensure it mimics the real system within the constraints 
    inherent to MD.
    \item To understand how physically realistic the model is, validation by comparison
    to experiment is necessary. We are primarily interested in reproducing the 
    conclusions about structure which have been made from X-ray diffraction (XRD) 
    experiments and in matching ionic conductivity measurements~\cite{feng_thin_2016}.
    \item We have comparied simulated X-ray diffraction patterns to experiment in 
    order to match major features present in the 2D patterns.
    \item We calculated ionic conductivity using two agreeing methods.
    \item We examined the the influence of crosslinking on membrane structure.
    \item We have created a model that can be used to probe the large design space
    available for membrane design
    \item The analysis used in this paper can be readily extended to the H\textsubscript{II}
    phase and other similar LC systems.
  \end{itemize}
  
  \section*{Methods}
  
  HII monomers were parameterized using the Generalized AMBER Forcefield
  \cite{wang_development_2004} with the Antechamber package \cite{wang_automatic_2006}
  provided with AmberTools16 \cite{case_ambertools16_2016}. Atomic charges were
  assigned using tools from Openeye Scientific Software. All molecular dynamics 
  simulations were run using the latest version of Gromacs 2016. 
  \cite{bekker_gromacs:_1993,berendsen_gromacs:_1995,van_der_spoel_gromacs:_2005,hess_gromacs_2008}
  
  An ensemble of characteristic, low-energy vacuum monomer configurations
  were constructed by applying a simulated annealing process to a
  parameterized monomer.
  \begin{itemize}
    \item Monomers were cooled from 1000K to 50K over 10 nanoseconds.
    \item A low energy configuration was pulled from the trajectory 
    and charges were reassigned using the am1bccsym method of molcharge
    shipped with Openeye Scientific software's QUACPAC % BJC: how to cite?
    \item Using the new charges, the monomer system was annealed again and monomer
    configurations were pulled from the trajectory to be used for full
    system construction (Figure~\ref{fig:python}a).
  \end{itemize}
  
  The timescale for self assembly of monomers into the hexagonal phase is
  unknown and likely outside of a reasonable length for an atomistic
  simulation, calling for a more efficient way to build the system. 
  \begin{itemize}
    \item Previous work has shown a coarse grain model self assemble into
    the H\textsubscript{II} phase configuration in $\approx$ 1000 ns \cite{mondal_self-assembly_2013}.
    \item We attempted atomistic self-assembly by packing monomers into a box 
    using Packmol \cite{martinez_packmol:_2009}.
    \item Simulations of greater than 100 ns show no indicators of progress 
    towards an ordered system.
    \item To bypass the slow self-assembly process, python scripts are used
    to assemble monomers into a structure close to the expected equilibrium 
    configuration (Figure~\ref{fig:python}).
    \item A short, restrained equilibration, followed by NPT simulations 
    between 400 and 500 ns, allows the initial configuration to relax into
    an equilibrium configuration.
    \item Our logic for choosing a starting configuration and the details 
    of the equilibration schemes are presented below.
  \end{itemize}
  
  \begin{figure}[!ht]
	\centering
	\includegraphics[width=0.75\linewidth]{build.PNG} %BJC: put an xyz axis with the unit cell
	\caption{(a) A single monomer was parameterized and annealed to produce a low energy
		configuration. (b) Monomers are rotated and assembled into layers with 
		hydrophlic centers. (c) Twenty layers are stacked on top of each other to create
		a pore. (d) Pores are duplicated and placed in a monoclinic unit cell}\label{fig:python}
  \end{figure}
  
  A typical simulation volume contains four pores in a monoclinic unit cell,
  the smallest unit cell that maintains hexagonal symmetry when extended 
  periodically.
  \begin{itemize}
    \item Each pore is made of twenty stacked monomer layers with periodic 
    continuity in the z direction, avoiding any edge effects and creating an 
    infinite length pore ideal for studying transport.
    \item A small number of layers is preferred in order to reduce computational
    cost and to allow us to look at longer timescales.
    \item Ultimately, we chose to build a system with 20 monomer layers in each pore
    in order to obtain sufficient resolution when simulating X-ray diffraction patterns.
    This point will be explained in more detail later.
  \end{itemize}
  
  We chose initial guesses for the remaining structural parameters based on 
  experimental data and treated them as variables during model development.
  %BJC: I could potentially break this paragraph into smaller paragraphs centered around
  % the bolded structural parameters
  \begin{itemize}
    \item \textbf{The distance between pores} was based on experimental SAXS data for
    this system \cite{feng_thin_2016}.
    \item The model's pore centers are spaced 4.5 nm apart initially, $\approx$ 10 \% larger
    than the experimental value of 4.12 nm in order to reduce unintended repulsions 
    resulting from a tightly packed initial configuration.
    \item To calculate the equilibrated pore spacing, we measured the distance between pore
    centers.
    \item Pore centers were located by averaging the coordinates of sodium ions in their 
    respective pores.
    \item Statistics were generated using the bootstrapping technique.
    \item For each bootstrap trial, we recreate an equilibrium trajectory by randomly 
    sampling from the original trajectory
    % This might be too much detail. Maybe leave excess detail for 
    \item We are interested in 5 pore-to-pore distances which should all be equal in 
    a perfect hexagonal array. Only 4 are independent  %BJC: small figure here for clarity? supplemental info?
    \item Each pore spacing has its own trajectory with its own average value
    \item The average value of each pore spacing is averaged to get the overall
    average pore spacing. 
    \item The standard deviation of average values is reported as the uncertainty in pore spacing.
    \item The \textbf{layer spacing} is based on experimental 2D WAXS data.
    \item The pattern shows reflections corresponding to features spaced 3.7 \angstrom apart.
    \item It has been hypothesized that the features are a result of pi-pi
    interactions between stacked aromatic rings \cite{feng_scalable_2014}. 
    \item Our simulations tend to equilibrate to a wider interlayer spacing of
    $\approx$ 4.1 \angstrom, which inspired separate systems starting with layer 
    spacings greater than 4 \angstrom.
    \item We estimate the \textbf{pore radius} to be 0.6 nm based on past TEM images 
    and size exclusion rejection data\cite{feng_scalable_2014,feng_thin_2016,
    zhou_supported_2005}.
    \item Comparing a geometric measurement of pore size derived from an 
    atomistic model, to a less precise, experimentally derived pore size estimate,
    will give ambiguous results.
    \item What is meant by pore radius will not be clear until we have a clear picture
    of the nanoscopic pore environment.
    \item When constructing pores, we chose the carboxylate carbon from the monomer
    head group as a reference atom, and placed it a distance r from the pore center,
    where r is the pore radius.  %BJC: figure making that clear
    \item We will not make direct comparisons of pore radius between our model 
    and experiment to avoid the ambiguity. 
    \item However, we do define a pore radius based for our own purposes.
    \item Pore radius was measured by calculating the distance between the center of 
    mass of each aromatic ring and the center of mass of all aromatic rings in their 
    respective pores.
    \item The \textbf{relative interlayer orientation} was chosen based on clues from 
    diffraction data as well as the various known stacking modes of benzene 
    and substituted benzene rings: sandwiched, parallel-displaced and T-shaped
    ~\cite{sinnokrot_estimates_2002} (\Cref{fig:sandwiched,fig:pd,fig:tshaped}).
    \item The T-shaped configuration was ruled out based on the inconsistency of
    its $\approx$ 5 \angstrom equilibrium stacking distance ~\cite{sinnokrot_estimates_2002}.
    \item The system's preference towards the sandwiched vs. parallel displaced 
    stacking modes will be explored.
    %BJC: I think the following commentary belongs elsewhere, maybe even in the discussion
    \item Visualization of each configuration (\Cref{fig:sandwichedlayers,fig:offsetlayers})
    suggests entropic differences based on the way the tails are able to pack.
    \item In the sandwiched configuration, all tails start out directly on top
    of each other which may prevent closely stacked benzene rings.
    \item In the offset configuration, the tails are placed in between each other 
    which may allow layers to come together in a compact way.
    \item This difference may explain, in part, which stacking mode is more favorable.
  \end{itemize}

  An equilibration scheme with position restraints placed on aromatic rings
  prevents unrealistic jumps during early equilibration steps.
  \begin{itemize}
    \item Restraints fix monomer head groups in the sandwiched or parallel-displaced
    configurations while allowing monomer tails to settle.
    \item Doing so also mitigates system dependence on initial monomer configuration.
    \item Restrained equilibrations are run in the NVT ensemble.
    \item Every 50 ps, we reduce the force constants by the square root of its 
    previous value, starting from 1e6 KJ mol\textsuperscript{-1} nm\textsuperscript{-2}.
    \item Once the force constant is below 10 KJ mol\textsuperscript{-1} 
    nm\textsuperscript{-2}, the restraints are slowly released until there is no more 
    restraining potential.  %BJC: I can reference an equilibration script that can be released with the supplemental info or something
    \item The resulting unrestrained structure is allowed to equilibrate in the NPT
    ensemble for 400 - 500 ns.
  \end{itemize}
  
  %BJC: the following paragraph will be replaced with something that Joe writes
  Simulated X-ray diffraction patterns were generated based on atomic
  coordinates for a direct experimental comparison.
  \begin{itemize}
    \item All atomic coordinates were simulated as gaussian spheres of electron
    density corresponding to each atom's atomic number.
    \item A three dimensional fourier transform (FT) of the array of electron 
    density results in a three dimensional structure factor which represents
    the unit cell in reciprocal space.
    \item We perform an angular average of the structure factor about the 
    z axis to generate a 2D cross section close to what one would see 
    experimentally.
    \item We matched experimental 2D WAXS patterns by iterative improvement
    of our choice of initial structure and equilibration procedure.
  \end{itemize}
  
  \begin{figure}[!ht]
	\centering
	\begin{subfigure}[b]{0.32\textwidth}
		\centering
		\includegraphics[width=\textwidth]{sandwiched.png}
		\caption{}\label{fig:sandwiched}
	\end{subfigure}
	\begin{subfigure}[b]{0.32\textwidth}
		\centering
		\includegraphics[width=\textwidth]{PD.png}
		\caption{}\label{fig:pd}
	\end{subfigure}
	\begin{subfigure}[b]{0.32\textwidth}
		\centering
		\includegraphics[width=\textwidth]{Tshaped.png}
		\caption{}\label{fig:tshaped}
	\end{subfigure}
	\vskip\baselineskip
	\begin{subfigure}[b]{0.475\textwidth}
		\centering
		\includegraphics[width=\textwidth]{sandwichedlayers.png}
		\caption{}\label{fig:sandwichedlayers}
	\end{subfigure}
	\begin{subfigure}[b]{0.475\textwidth}
		\centering
		\includegraphics[width=\textwidth]{offsetlayers.png}
		\caption{}\label{fig:offsetlayers}
	\end{subfigure}
	\caption{(a) Sandwiched benzene dimers stack 3.8 \angstrom apart. (b) Parallel-Displaced benzene dimers stack
	3.4 \angstrom vertically and 1.6 \angstrom horizontally apart. (c) T-shaped benzene dimers stack 5.0 \angstrom apart. 
	(d) Two monomer layers stacked in the sandwiched configuration (e) Two monomer layers stacked in the parallel-displaced
	configuration }\label{fig:stacking}
  \end{figure}
  
  Ionic conductivity was calculated using two different methods for
  robustness.
  \begin{itemize}
    \item The Nernst-Einstein relation relates the DC ionic conductivity to 
    ion diffusivity, $D$, concentration, $C$, ion charge, $q$, the boltzmann 
    constant, $k_b$, and temperature, $T$: $$\sigma = \dfrac{q^2CD}{k_b T}$$  %BJC: need citation
    \item Sodium ion diffusion coefficients were found by calculating the slope
    of the linear region of the mean square displacement curve as indicated by
    the einstein relation \cite{einstein_investigations_1956}.]
    \item Ion concentration was measured with respect to the entire unit cell. %BJC: I don't think this needs to be said
    \item The second method, termed the 'Collective Diffusion' model, measures 
    the movement of the collective variable, Q, which is defined as the amount
    of charge transfer through the system.
    \item The diffusion coefficient of Q, $D_Q$, can be calculated using the 
    einstein relation.
    \item The conductance, $\gamma$ of the system can be calculated as:
    $$ \gamma = \dfrac{D_Q}{k_b T} $$ Conversion to ionic conductivity is
    achieved by multiplying by channel length and dividing by the membrane
    cross sectional area.
    \item A full derivation of the model can be accessed elsewhere \cite{liu_collective_2013}.
  \end{itemize}
    
  Using an equilibrated structure, a crosslinking procedure was performed
  in order to better parallel synthetic procedures. 
  \begin{itemize}
    \item The purpose of crosslinking is to maintain macroscopic alignment of 
    the crystalline domains, ensuring aligned, hexagonally packed pores.
    \item For that reason, we are not concerned with replicating the kinetics 
    of the reaction, but instead emphasize the consistency of the final structure
    with experimental structural data.
    \item The algorithm was developed based on the known reaction mechanism.
    \item Crosslinking of this system is a free radical polymerization (FRP)
    taking place between terminal vinyl groups present on each of the three
    monomer tails.
    \item FRPs require an initiator which bonds to the system, meaning new atoms
    were introduced into the system.
    \item For simplicity, the initiator was simulated as hydrogen and made present 
    in the simulation by including them in all possible bonding positions as dummy atoms.
    \item The crosslinking procedure is carried out iteratively.
    \item During each iteration, bonding carbon atoms are chosen based on a distance cut-off.
    \item The topology is updated with new bonds and dummy hydrogen atoms are 
    changed to appropriate hydrogen types. 
    \item Head-to-tail addition was the only propagation mode considered due to 
    its dominance the real system.
    \item Direction of attack was not considered because the resultant mixture 
    is racemic.
    %BJC: The following items belongs in results/discussion
    \item The resulting crosslinked structure has an even distribution of
    crosslinks between monomer tails of the same monomer, monomers stacked on
    top of each other and monomers in other pores, including across periodic
    boundaries.
    \item The pore spacing shrinks by $\approx$ 1 \angstrom and stays 
    constant under a range of simulation conditions.
  \end{itemize}
  
  \section*{Results and Discussion}
  
  \subsection*{Determination of Nanoscopic Structural Details}
  
  In order to construct an initial configuration which gives reliable 
  trends, we need to understand the composition of layers, how far apart
  to stack the layers, and how to orient them with respect to each other.
  \begin{itemize}
  	\item To verify our choices for each parameter, we compare our calculations
	to experimental small angle X-ray scattering (SAXS), wide angle X-ray
	scattering (WAXS), and ionic conductivity measurements.
  \end{itemize}
  
  To discern the composition of the monomer layers, we ran simulations of 
  systems created with 4 - 8 monomers per layer.
  \begin{itemize}
  	\item Both the sandwiched and parallel displaced configurations were tested.
	\item All systems remained stable for at least 50 ns.
	\item Table ~\ref{table:p2p} shows the pore spacing for all systems tested. 
	Systems built with 5 monomers in each layer equilibrate to a pore spacing
	that is most consistent with the experimental value of 4.12 nm derived from
	SAXS measurements (Figure~\ref{fig:SAXS}).
	\item We verified that the system stays partitioned into layers by plotting 
	pair correlation functions calculated between aromatic rings along the length
	of the pores (Fig~\ref{fig:zdf}).
	\item The remainder of this discussion will focus on the analysis of systems
	built with 5 monomers per layer. 
  \end{itemize}
  
  \begin{table}[h]
  \centering
  \begin{tabular}{ccc}
  \toprule
  		   & \multicolumn{2}{c}{Starting Configuration} \\
  \hline
  Monomers per layer & Sandwiched & Parallel Displaced \\
  \midrule
  4 & $3.71 \pm 0.04$ & $3.82 \pm 0.03$ \\
  5 & $4.20 \pm 0.04$ & $4.23 \pm 0.04$ \\
  6 & $4.83 \pm 0.03$ & $4.85 \pm 0.02$ \\
  7 & $4.73 \pm 0.03$ & $4.84 \pm 0.03$ \\
  8 & $5.08 \pm 0.04$ & $5.46 \pm 0.03$ \\
  \bottomrule
  \end{tabular}
  \caption{The pore spacing of the model increases as number of monomers
  in each layer increases. The pore spacing of a system starting in the 
  sandwiched configuration is systematically lower than that started in an 
  offset configuration. Systems built with 5 monomers per layer in a parallel
  displaced configuration result in a pore spacing closest to experimental
  data}\label{table:p2p} 
  \end{table}
  
  \begin{figure}[!ht]
	\centering
	\begin{subfigure}{0.45\textwidth}
		\centering
		\includegraphics[width=\textwidth]{zdf5layered.png}
		\caption{}\label{fig:zdf_layered}
	\end{subfigure}
	\begin{subfigure}{0.45\textwidth}
		\centering
		\includegraphics[width=\textwidth]{zdf5offset.png}
		\caption{}\label{fig:zdf_offset}
	\end{subfigure}
	\caption{Pair distribution functions of aromatic carbons for the
	(a) 5 monomer per layer, sandwiched and (b) 5 monomer per layer, 
	parallel displaced configurations. Spikes in the distribution mark
	distinct layers. The magnitude of the spikes with respect to the 
	average suggest that the 5 monomer per layer, sandwiched configuration
	possesses a higher degree of layer partitioning.}\label{fig:zdf}
  \end{figure}

  Experimental WAXS measurements encode all remaining structural details. 
  %BJC: I'm not exactly sure where to place this paragraph. Maybe it can go in methods?
  \begin{itemize}
  	\item There are five major features present in the 2D experimental 
	pattern which our model intends to reproduce (Figure~\ref{fig:WAXS}).
	\item The first is located at qz = 1.7 \angstrom \textsuperscript{-1},
	corresponding to a real spacing of 3.7 \angstrom. The reflection is 
	attributed to pi-pi stacking between aromatic rings in the direction
	perpendicular to the membrane plane, or z-axis. For simplicity, this 
	reflection will be referred to as R-pi.
	\item A weak intensity line is located at exactly half the qz value of
	R-pi (qz = 0.85 \angstrom \textsuperscript{-1}), corresponding to a 
	real space periodic spacing of 7.4 \angstrom. This reflection has been 
	interpreted  as 2\textsubscript{1} helical ordering of aromatic rings 
	along the z axis meaning if the positions of the aromatic rings can
	be traced by a helix, then for each turn in the helix, there should be
	two aromatic rings. For this reason it will be referred to as R-helix.
	\item A third major reflection is marked by a low intensity ring located
	at r = 1.4 \angstrom \textsuperscript{-1}. The real space separation 
	corresponds to 4.5 \angstrom which is characteristic of the average 
	spacing between packed alkane chains. This reflection will be called R-alkanes.
	\item Within R-alkanes, are four spots of higher intensity which 
	will be called R-spots. All are located $\approx 40$ degrees from the qz axis
	in their respective quadrants. In many liquid crystal systems this can be
	explained by the tilt angle of the alkane chains with respect to the xy plane. % BJC: Reference
	\item The final major reflections correspond to the spacing and symmetry of 
	the d\textsubscript{100} plane which can be related to the distance between
	pores. The feature, which will be called R-pores, is characterized by dots 
	along qz = 0. The spacing between dots is indicative of the hexagonal 
	symmetry of the packed pores. It is easiest to interpret the data by 
	radially integrating the 2D data to get a 1D curve which is shown in Figure~\ref{fig:SAXS}.
  \end{itemize}

  \begin{figure}[!ht]
	\centering
	\begin{subfigure}[t]{0.47\linewidth}
		\centering
		\raisebox{.2\textwidth}{%
		\includegraphics[width=\linewidth]{WAXS_soft_confined.png}
		}
		\caption{}\label{fig:WAXS}
	\end{subfigure}
	\begin{subfigure}[t]{0.43\linewidth}
		\centering
	%	\vspace{12mm}
		\includegraphics[width=\linewidth]{SAXS.png}
		\caption{}\label{fig:SAXS}
	\end{subfigure}
	\caption{(a) 2D wide angle X-ray scattering gives details about repeating
	features less than 1 nanometer apart. (b) 1D small angle X-ray scattering 
	indicates hexagonal packing of pores as well as the spacing between pores.}\label{fig:SWAXS}
  \end{figure}
  
  The initial distance between layers can influence the approach towards
  equilibrium. 
  \begin{itemize}
  	\item Equilibrated systems built according to the 3.7 \angstrom 
	layer spacing implied by R-pi are characterized by a defined, cylindrical and
	open pore structure.
	\item Aromatic rings are arranged in a helical conformation.%BJC: could potentially support with a figure. Mentioning the helical arrangmentment might makes things confusing though
	\item We will refer to this system as Basin A (Figure~\ref{fig:abasin}).
	\item Simulations of systems built with layers stacked greater than 4 
	\angstrom apart results in a pore structure characterized by high radial 
	disorder, while still maintaining partitioning between hydrophobic and 
	hydrophilic regions.
	\item This will be called Basin B (Figure~\ref{fig:bbasin}).
	\item It is apparent that this LLC membrane may exist in at least two metastable states.
	\item The distinct difference in pore structure exhibited by each phase will 
	likely lead to different transport mechanisms.
	\item Understanding which phase exists experimentally is necessary in order
	to appropriately study the system.
  \end{itemize}
  
  \begin{figure}[!ht]
        \centering
        \begin{subfigure}[b]{0.475\textwidth}
                \centering
                \includegraphics[width=\textwidth]{280K_tramp_close.png}
                \caption{}\label{fig:abasin}
        \end{subfigure}
        \begin{subfigure}[b]{0.475\textwidth}
                \centering
                \includegraphics[width=\textwidth]{340K_tramp_close.png}
                \caption{}\label{fig:bbasin}
        \end{subfigure}
	\caption{From a qualitative standpoint, Basin A (a) is characterized by a
	hollow cylindrical pore while pores in Basin B (b) are characterized by a
	higher degree of radial disorder}\label{fig:basins}
  \end{figure}

  We varied the relative interlayer orientation between sandwiched and 
  parallel-displaced based on our knowledge of the stability of the two
  pi-stacking modes.
  \begin{itemize}
  	\item We generated simulated X-ray diffraction patterns from the highly
	restrained initial configurations created during equilibration
	\item The patterns establish a difference between the two stacking 
	modes (Figure~\ref{fig:XRDrestrained}).
	\item In each pattern, R-alkanes is present at a distance of $\approx
	1.5$ \angstrom \textsuperscript{-1} (4.2 \angstrom in real space).
  	\item R-pi is also present in each pattern, although it appears to 
	intersect R-alkanes because the spacing between aromatic rings is 
	similar to the alkane chain packing.
	\item The difference in aromatic ring spacing between experiment and
	simulation is likely a result of the inability of GAFF to properly handle
	aromatic interactions.
	\item The sandwiched configuration shows R-spots in the expected location.
	\item A faint reflection is present in the location of R-helix %BJC: but it fades upon further simulation.
	\item The parallel displaced configuration contains two lines of high 
	intensity with maximum intensity occurring where they intersect the alkane
	chain region due to constructive interference between the two features.
	\item The lines are located where one would expect to see R-helix and, 
	perhaps coincidentally, the intersection with R-alkanes occurs where one 
	would expect to see R-spots.
	%BJC: might save the following sentence for equilibrium trajectories
	\item As the simulation is progressed, the full line begins to fade 
	(Figure~\ref{fig:XRDsim}). Most significantly, the line is no longer present
	where R-helix exists.
  \end{itemize}

  \begin{figure}[!ht]
	\centering
	\begin{subfigure}{0.475\textwidth}
		\hspace{-1.2cm}
		\centering
		\includegraphics[width=\textwidth,valign=t]{rzlayeredrestrained.png}
		\caption{}\label{fig:rzplayeredrestrained}
	\end{subfigure}
	\begin{subfigure}{0.475\textwidth}
		\hspace{-1.2cm}
		\centering
		\includegraphics[width=\textwidth,valign=t]{rzoffsetrestrained.png}
		\caption{}\label{fig:rzoffsetrestrained}
	\end{subfigure}
	\caption{(a) Simulated X-ray diffraction of a sandwiched configuration
	with restraints placed on aromatic carbons shows all major features
	present in experimental WAXS. Near solid lines at constant z are a result of 
	the highly ordered aromatic rings. (b) Simulated X-ray diffraction of a similarly
	restrained parallel displaced configuration may also contain all
	major experimental WAXS features. One can argue that R-spots is not present
	but it is difficult to distinguish because of its intersection with the solid
	R-helix line. Longer simulations are necessary to determine which structure
	is the best match to experiment}\label{fig:XRDrestrained}
  \end{figure}
  
  Full comparison of experimental 2D WAXS with simulated X-ray diffraction
  patterns produced from equilibrated MD trajectories shows the most consistency
  with the sandwiched configuration in Basin A.
  \begin{itemize}
  	\item Systems were built in both the parallel displaced and sandwiched 
	configurations with an intial layer spacing of 3.7 \angstrom.
	\item A third system was created by stacking layers in the sandwiched 
	configuration 5 \angstrom apart in order to guide it towards Basin B.
	% BJC: I've done an additional offset disordered system which goes to Basin B but I think that will confuse the point
	\item For ease of reference, the third system will be referred to as the disordered system. %BJC: omit and call it basin B
	\item The three systems were equilibrated according to our procedure with
	NPT simulations of greater than 400 ns.
	\item Simulated diffration patterns were generated using portions of the
	trajectory after equilibration.
	\item Equilibration was detected when the distance between pores and the 
	membrane thickness stopped changing.
	\item Simulated diffraction patterns for all three structures are shown in 
	Figure ~\ref{fig:XRDsim}. 
	%BJC: maybe break into a separate paragraph starting here
	\item The equilibrated parallel displaced structure exhibits R-alkanes and
	R-pores in the expected locations. 
	\item Due to low resolution, making out the individual spots of R-pores is
	challenging and can be validated upon full spherical integration of the 3D 
	structure factor. However, the same information can be extracted by measuring 
	the pore spacing as described earlier.
	\item R-pi is also present, intersecting R-alkanes at a lower q value than
	in experiment. The rings prefer to stack $\approx 4.1 \angstrom$ apart as 
	opposed to 3.7 \angstrom.
	\item R-helix and R-spots are also both missing.
	\item The line which intersected both of these features in the restrained 
	simulations faded upon equilibration which suggests that monomers in the 
	parallel-displaced configuration may not give rise to the experimental WAXS 
	pattern seen.
	\item Simulated XRD of the sandwiched configuration contains all features 
	except for R-helix.
	\item Most notably, R-spots appears in the expected location, which suggests 
	that there is something intrinsic to the sandwiched packing that gives rise 
	to such features. 
	\item Finally, the disordered structure exhibits R-alkanes and R-pores but 
	R-helix, R-pi and R-spots are not present.
  \end{itemize}
  
  \begin{figure}[!ht]
	\centering
	\begin{subfigure}{0.31\textwidth}
		\centering
		\hspace{-0.9cm}
		\includegraphics[width=\textwidth]{sandwich_rzplot.png}
		\caption{}\label{fig:sandwich_rzplot}
	\end{subfigure}
	\begin{subfigure}{0.31\textwidth}
		\centering
		\hspace{-0.9cm}
		\includegraphics[width=\textwidth]{offset_rzplot.png}
		\caption{}\label{fig:offsetrzplot}
	\end{subfigure}
	\begin{subfigure}{0.31\textwidth}
		\centering
		\hspace{-0.9cm}
		\includegraphics[width=\textwidth]{disorder_rzplot.png}
		\caption{}\label{fig:disorder_rzplot.png}
	\end{subfigure}
	\caption{(a) All major features except R-helix are present in
	XRD patterns resulting from an equilibrated sandwiched configuration 
	in Basin A. R-pi intersescts R-alkanes. R-helix faded during equilbration.
	(b) All major features execpt R-spots are present in XRD patterns 
	resulting from an equilibrated parallel displaced configuration in Basin A.
	R-helix exists faintly in the expected location. (c) R-pores and R-alkanes
	are the only major features present in XRD patterns resulting from an 
	equilibrated disordered phase}\label{fig:XRDsim}
  \end{figure}

  \begin{wrapfigure}{R}{0.4\textwidth}
        \centering
        \includegraphics[width=0.4\textwidth]{tilt.png}
        \caption{The average angle between alkane chains and the xy plane is nearly zero degrees}\label{fig:tilt}
  \end{wrapfigure}
  
  The spots that appear in the simulated XRD pattern of the sandwiched
  conformation are a result of the way alkane tails pack together.
  \begin{itemize}
  	\item Previously, the spots in the diffraction pattern had been explained 
	as the product of tilted alkane chains.
	\item We measured the tilt angle of the alkane chains and showed that our 
	system equilibrates to an average tilt angle close to zero degrees (Figure~\ref{fig:tilt}). 
	\item To understand the origin of the spots, we determined which atoms gave rise to the feature.
	\item By removing atoms from the trajectory and simulating a diffraction 
	pattern, we were able to isolate the cause of the spots to the tails (Figure~\ref{fig:tails_rzplot}).
	\item Since the tails are mostly flat, we plotted the centroids of the 
	tails and measured the angle between each centroid and its nearest neighbors
	with respect to the plane of the membrane (Figure~\ref{fig:centroids}).
	\item The distribution of these angles is consistent with the location of 
	the spots (Figure~\ref{fig:angle_distribution}).
	\item We reason that monomer tails stacked closely in the sandwiched conformation
	are forced to splay apart and pack in between in each other which creates a
	nearly hexagonal array of packed tails. 
  \end{itemize}
  
  \begin{figure}[!ht]
	\centering
	\begin{subfigure}{0.45\textwidth}
		\centering
		\hspace{-1cm}
		\vspace{1cm}
		\includegraphics[width=\textwidth,scale=2]{tails_topview.png}
		\caption{}\label{fig:tails_topview}
	\end{subfigure}
	\begin{subfigure}{0.45\textwidth}
		\centering
		\includegraphics[width=\textwidth]{tails_rzplot.png}
		\caption{}\label{fig:tails_rzplot}
	\end{subfigure}
	\begin{subfigure}{0.45\textwidth}
		\centering
		\includegraphics[width=\textwidth]{centroids_box.png}
		\caption{}\label{fig:centroids}
	\end{subfigure}
	\begin{subfigure}{0.45\textwidth}
		\centering
		\includegraphics[width=\textwidth]{angles_traj_layered.png}
		\caption{}\label{fig:angle_distribution}
	\end{subfigure}
	\caption{(a) The trajectory can be stripped of all atoms except carbon
	atoms in monomer tails. (b) Simulated diffraction of the tail-only trajectory
	still gives rise to R-spots. (c) Finding the center of mass and visualizing 
	their coordinates reveals the hexagonal-like packing of the tails. (d) The 
	distribution created by measuring the angle between each centroid (e.g. red 
	in (c)) and its neareset neighbors (e.g. green in (c)) with respect to the xy
	plane has distinct spikes near 30\degree, which is consistent with the location
	of R-spots}\label{fig:tail_packing}
  \end{figure}
  
<<<<<<< HEAD
\documentclass{article}
\usepackage{graphicx}
\usepackage{wrapfig}
\usepackage{subcaption}
\usepackage[margin=1in]{geometry}
\usepackage{amsmath} % or simply amstext
\usepackage{siunitx}
\usepackage{booktabs}
\usepackage[export]{adjustbox}
\newcommand{\angstrom}{\textup{\AA}}
\usepackage{cleveref}
\usepackage{booktabs}
\usepackage{gensymb}
\usepackage{float}

\begin{document}
  \graphicspath{{./figures/}}
  
  % Context: At this point in the manuscript, I have already narrowed the
  % systems down to a disordered structure and the ordered sandwiched configuration
  % I've named them Basin A and Basin B for simplicity. A - ordered, B - disordered
  % I don't call them the ordered and disordered basins because I think that can 
  % be misleading 
  % I'm open to other naming ideas. 
=======
>>>>>>> fb9fbb06
  We can not immediately classify Basin A and Basin B as separate phases.
  \begin{itemize}
	\item To prove the existence of two phases we need evidence of a
	a first order phase transition.
	\item A first order phase transition can be denoted by a discontinuity
        of some order parameter in response to an external condition such as
	temperature.
	\item We chose three easily measurable order parameters: the distance
	between pores, the membrane thickness and the ratio of pore radius to
	the uncertainty in pore radius.  % BJC: these may change
        \item The pore radius is divided by its uncertainty as a way of quantifying
        the degree to which monomers obstruct the pore region.
  \end{itemize}

  Basin B is the dominant configuration at higher temperatures.
  \begin{itemize}
	\item We linearly ramped the temperature of a system in Basin A 
	from 280K to 340K over 100 ns.
        \item Visually, there is a distinct change in pore structure from one
        characteristic of Basin A (Figure~\ref{fig:280K_pore}) to one characteristic of
        Basin B (Figure~\ref{fig:340K_pore}).
        \item The slope of all order parameters changes between 315K and 325K
	(\Cref{fig:p2p_tramp,fig:thickness_tramp,fig:order_tramp}) indicating the
        possibility of an abrupt change in system ordering.
        \item Our 100 ns temperature ramp was likely too fast and caused the system
        to suffer from hysteresis.
  \end{itemize}

  In an attempt to mitigate hysteresis, we performed a slow, stepwise temperature ramp.
  \begin{itemize}
        \item Starting from a sandwiched structure equilibrated at 280K, the system
        temperature was raised to 300K and allowed to equilibrate for 200 ns.
        \item At the end of 200 ns, the temperature was raised 5K and equilibrated
        again for 200 ns.
        \item We continued raising the temperature by 5K and equilibrating for 200 ns
        until the system was equilibrated for 200 ns at 320K.
	\item The same process was repeated with a system equilibrated in Basin B and used
	as a benchmark for comparison. 
  \end{itemize}

  \begin{figure}[!ht]
        \centering
        \begin{subfigure}[b]{0.475\textwidth}
                \centering
                \includegraphics[width=\textwidth]{280K_tramp_close.png}
                \caption{}\label{fig:280K_pore}
        \end{subfigure}
        \begin{subfigure}[b]{0.475\textwidth}
                \centering
                \includegraphics[width=\textwidth]{340K_tramp_close.png}
                \caption{}\label{fig:340K_pore}
        \end{subfigure}
        \vskip\baselineskip
        \begin{subfigure}[b]{0.325\textwidth}
                \centering
                \includegraphics[width=\textwidth]{p2p_tramp.png}
                \caption{}\label{fig:p2p_tramp}
        \end{subfigure}
        \begin{subfigure}[b]{0.325\textwidth}
                \centering
                \includegraphics[width=\textwidth]{thickness_tramp.png}

                \caption{}\label{fig:thickness_tramp}
        \end{subfigure}
        \begin{subfigure}[b]{0.325\textwidth}
                \centering
                \includegraphics[width=\textwidth]{order_tramp.png}
                \caption{}\label{fig:order_tramp}
        \end{subfigure}
        \caption{(a) The open pore structure exhibited by a structure equilibrated
        at 280K is characteristic of Basin A. (b) The closed pore structure with
        a high degree of radial disorder exhibited when the structure in (a) is
        heated to 340K is characteristic of Basin B. (c) A plot of distance between pores
        vs. temperature changes slope near 325K. (d) A plot of membrane thickness vs.
        temperature changes slope near 325K. (e) The plot of the ratio of pore radius to
        its uncertainty changes slope near 315K.}\label{fig:tramp}
  \end{figure}

  Basin A and Basin B are two configurationally metastable basins.
  \begin{itemize}
        \item There is litle change in disordered phase properties during the 
        temperature ramp.
	\item We observed smooth changes in order parameters as temperature
        of the Basin A system was increased implying that we cannot claim the
	existence of two phases (Figure~\ref{fig:phase_transition}).
	\item Qualitatively, the pore structure of the Basin A system becomes
        comparable to one characteristic of Basin B as temperature is raised. (\Cref{fig:BasinA_280K_pore,fig:BasinB_340K_pore})
	\item The Basin A system does not converge to the same order parameter
	values as Basin B, however it is trending towards Basin B values. (\Cref{fig:p2p_step,fig:thickness_step,fig:order_step})
	\item To resolve the quanitative discrepancy, we would need a slower 
	temperature ramp
	\item Since there are no abrupt changes in any order parameter along the 
	trajectory, we can conclude that the two basins are not separate phases
	\item Basin A is the closest match to what is seen experimentally
	\item Basin B is likely an intermediate between the Col\textsubscript{h} 
	phase and isotropic phase
	\item Basin B is present in our simulations at lower temperatures 
	because our model lacks sufficient pi-pi iteractions necessary to 
	stabilize the system into Basin A. 
  \end{itemize} 

  \begin{figure}[!ht]
        \centering
	% BJC: I'll get actual pictures of the system here. I'm not sure how 
	% necessary this figure is though. It could go in the supplemental 
	% information and I can reference the pictures in the previous figure
	% since they show basically the same idea : Ordered vs. disordered pore
	% Alternatively, I could show two diffraction patterns here from the 
	% beginning and end temperature 
        \begin{subfigure}[b]{0.475\textwidth}
                \centering
                \includegraphics[width=\textwidth]{280K_tramp_close.png}
                \caption{}\label{fig:BasinA_280K_pore}
        \end{subfigure}
        \begin{subfigure}[b]{0.475\textwidth}
                \centering
                \includegraphics[width=\textwidth]{340K_tramp_close.png}
                \caption{}\label{fig:BasinB_340K_pore}
        \end{subfigure}
	\vskip\baselineskip
        \begin{subfigure}[b]{0.325\textwidth}
                \centering
                \includegraphics[width=\textwidth]{p2p_layered.png}
                \caption{}\label{fig:p2p_step}
        \end{subfigure}
        \begin{subfigure}[b]{0.325\textwidth}
                \centering
                \includegraphics[width=\textwidth]{thickness_layered.png}

                \caption{}\label{fig:thickness_step}
        \end{subfigure}
        \begin{subfigure}[b]{0.325\textwidth}
                \centering
                \includegraphics[width=\textwidth]{order_layered.png}
                \caption{}\label{fig:order_step}
        \end{subfigure}
	\caption{In all cases, blue lines represent the measured value of
	the order parameter, black lines are average values calculated from
	equilibrated Basin B systems at each temperature, green shaded regions
	represent the standard deviation of each of the black line values, and 
	red dashed lines show where the temperature is bumped to the next level.
	(a) At 280K, the system is in a configuration reminiscent of
	Basin A. (b) At 335K, the system resembles a Basin B configuration. (c) The pore
	spacing of Basin A decreases with temperature approaching the value 
	exhibited by Basin B. (d) The thickness of Basin A increases smoothly with 
	temperature but is far from the Basin B value. Longer equilibrations at 
	each temperature are needed to allow the system to fully expand. (e) The ratio 
	of pore radius to uncertainty for Basin A changes smoothly with temperature,
	converging to a value below that exhibited by Basin B.}\label{fig:phase_transition}
  \end{figure}

  \subsection*{Ionic conductivity calculation}

  The model gives reasonable estimates of ionic conductivity when compared to 
  experiment.
  \begin{itemize}
  	\item Calculated values of ionic conductivity obtained using the Nernst 
	Einstein relation and Collective Diffusion model are compared in 
	Table~\ref{table:conductivity}.
	\item The two methods agree with each other within error, although the 
	uncertainty obtained using the Collective Diffusion model is much higher.
	\item Much longer simulations are needed to lower the uncertainty. % TODO: Run Basin B out longer at same conditions as A
	\item Collective diffusion calculations were generated from 
	500 ns simulations.
	\item Our calculated values would benefit from longer simulations. 
	\item For this reason we will likely only use the Nernst Einstein relation
	in future calculations of this type. 
	\item Interestingly, Basin B has a higher ionic conductivity than Basin A.
	\item We hypothesize that conductivity is enhanced in Basin B due to a 
	higher sodium ion diffusivity.
	\item Transport of sodium is likely facilitated by the homogeneity of Basin B.
	Sodium ions have less sites to move to in Basin A.
	\item There is currently no experimental evidence of this trend. Maybe Xund will find something
	\item In both cases, our calculated values for Basin A are higher than the 
	experimental values, as expected. 
	\item Some of the discrepancy is likely a result of using an imperfect forcefield. 
	\item However, the real system, although mostly aligned and straight, has a 
	distribution of azimuthal angles, meaning that the pores have a degree of 
	tortuosity which lowers the effective ionic conductivity of the bulk membrane. 
	\item The ordering from isotropic to mostly aligned mesophases showed an 85 
	fold increase in ionic conductivity. We would expect additional gains in a 
	perfectly aligned system.
  \end{itemize}
	
  \begin{table}[h]
  \centering
  \begin{tabular}{ccc}
  \toprule
  \multicolumn{3}{c}{Calculated Ionic Conductivity \si{\siemens\per\meter}} \\
  \hline
  Method & Basin A & Basin B \\
  \midrule
  Nernst Einstein & \num{1.23e-4} (0.01) & \num{1.76e-4} (0.02) \\
  Collective Diffusion & \num{1.40e-4} (0.32) & \num{4.6e-4}(2.4) \\
  Experiment & \num{1.33e-5} (0.10) & -- \\
  \bottomrule
  \end{tabular}
  \caption{Calculated ionic conductivity using Nernst-Einsten and Collective Diffusion 
  agree within error. Both methods give calculated values of ionic conductivity which
  are an order of magnitude higher than experimental values~\label{table:conductivity}}.
  \end{table}
  
  \subsection*{Implementation of the crosslinking algorithm}

  We applied the crosslinking algorithm to the equilibrated sandwiched structure in 
  Basin A.
  \begin{itemize}  %BJC: working on the following. The following is what I expect
  	\item There is an even distribution of crosslinks between same monomer tails, 
	between monomers in the same pore and between monomers in different pores 
	including periodic boundaries.
	\item The distance between pores shrinks by 1 \angstrom after the system is 
	crosslinked
	\item Major features are still present in the X-ray diffraction
	\item The ionic conductivity is higher/lower in the crosslinked system
  \end{itemize}
  %BJC: THe following figure will be replaced with one representative of the new
  % data I am  collecting above.
  \begin{figure}[!ht]
	\centering
	\begin{subfigure}{0.31\textwidth}
		\centering
		\includegraphics[width=\textwidth]{p2p_diagram.PNG}
		\caption{}\label{fig:p2p_diagram}
	\end{subfigure}
		\begin{subfigure}{0.31\textwidth}
		\centering
		\includegraphics[width=\textwidth]{no_xlink_p2p.png}
		\caption{}\label{fig:no_xlink_p2p}
	\end{subfigure}
		\begin{subfigure}{0.31\textwidth}
		\centering
		\includegraphics[width=\textwidth]{xlink_p2p.png}
		\caption{}\label{fig:xlink_p2p}
	\end{subfigure}
	\caption{(a) The legends of the plots in (b) and (c) refer to the numbers shown.
	Each numbered circle represents a pore. Distances are measured along each of the 
	lines shown in addition to the distance from pore 1 to pore 4. (b) The positions
	of individual pores fluctuate in an uncrosslinked system. (c) The positions of
	individual pores in the crosslinked system are stable relative to the uncrosslinked
	system}\label{fig:xlink}
  \end{figure}

\clearpage
\bibliography{llc}

\end{document}<|MERGE_RESOLUTION|>--- conflicted
+++ resolved
@@ -802,33 +802,6 @@
 	of R-spots}\label{fig:tail_packing}
   \end{figure}
   
-<<<<<<< HEAD
-\documentclass{article}
-\usepackage{graphicx}
-\usepackage{wrapfig}
-\usepackage{subcaption}
-\usepackage[margin=1in]{geometry}
-\usepackage{amsmath} % or simply amstext
-\usepackage{siunitx}
-\usepackage{booktabs}
-\usepackage[export]{adjustbox}
-\newcommand{\angstrom}{\textup{\AA}}
-\usepackage{cleveref}
-\usepackage{booktabs}
-\usepackage{gensymb}
-\usepackage{float}
-
-\begin{document}
-  \graphicspath{{./figures/}}
-  
-  % Context: At this point in the manuscript, I have already narrowed the
-  % systems down to a disordered structure and the ordered sandwiched configuration
-  % I've named them Basin A and Basin B for simplicity. A - ordered, B - disordered
-  % I don't call them the ordered and disordered basins because I think that can 
-  % be misleading 
-  % I'm open to other naming ideas. 
-=======
->>>>>>> fb9fbb06
   We can not immediately classify Basin A and Basin B as separate phases.
   \begin{itemize}
 	\item To prove the existence of two phases we need evidence of a
