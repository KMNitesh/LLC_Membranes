#!/bin/bash
# Script to build a structure to a specified number of layers using a specified
# monomer, then energy minimize the structure, and finally run a simulation
# based on inputs to the .mdp files

# Define Variables with Default values

# Choose which monomer to build with
MONOMER="monomer4.pdb"  # Structure file to be used

#MPI Options
MPI="on"
NODES=16

# Energy minimization parameters:
INTEGRATOR_EM=steep  # Integrator for energy minimization
NSTEPS_EM=50000  # Maximum number of steps to take for energy minimization
CUTOFF_EM="verlet"  # Cut-off Scheme
NSTLIST=10  # Neighborlist - changed automatically by gromacs unless it is set equal to 1

# Membrane Dimensions
NO_MONOMERS=6  # Number of monomers in 1 layer
RADIUS=3  # Initial pore radius, angstroms
PORE2PORE=40  # Pore-to-Pore distance, angstroms
NOPORES=4  # Number of pores to be built
DBWL=10  # Distance Between Layers
LAYERS=20    # Number of layers wanted in the structure

# Box Vector Parameters
XVECT=8.0  # Box vector in the x direction
YVECT=8.0  # Box vector in the y direction (not this will be multiplied by sin(120) for a monoclinic cell of 120 degrees
INCREMENT=0.1  # Increment to increase the box vector by if there is a LINCS error

# Simulation Parameters
SIM_TITLE="Equilibration in Water"  # Title of simulation
CUTOFF_MD="verlet"  # Cut-off scheme for simulation
INTEGRATOR_MD="md"  # Integrator type for simulation
DT=0.002  # Time step (ps)
SIM_LENGTH=0.01  #length of intermediate 'wiggle' simulation (ns)
FRAMES=50  # Number of frames in trajectory
TCOUPL="v-rescale"
REF_T=300  # Reference Temperature, K
PCOUPL="berendsen"
PTYPE="semiisotropic"
REF_P=1  # Reference Pressure, bar
COMPRESSIBILITY=4.5e-5  # Isothermal compressibility, bar^-1
PBC="xyz"

# Solvation
WATER_LAYER=6  # thickness (nm) between membrane layers in the z direction
SOLV_LENGTH=1  # length of solvated simulation, nanoseconds
SOLVATION="off"

# Reference for flags associated with each variable

# -n  :   NODES ... number of nodes to use
# -M  :   MONOMER ... Structure file to be used
# -I  :   INTEGRATOR_EM ... Integrator for energy minimization
# -S  :   NSTEPS_EM ... Maximum number of steps to take for energy minimization
# -c  :   CUTOFF_EM ... Cut-off Scheme
# -t  :   NSTLIST ... Neighborlist - changed automatically by gromacs unless it is set equal to 1
# -o  :   NO_MONOMERS ... Number of monomers in 1 layer
# -r  :   RADIUS ... Initial pore radius, angstroms
# -p  :   PORE2PORE ... Pore-to-Pore distance, angstroms
# -P  :   NOPORES ... Number of pores to be built
# -w  :   DBWL ... Distance Between Layers
# -l  :   LAYERS ... Number of layers wanted in the structure
# -x  :   XVECT ... Box vector in the x direction
# -y  :   YVECT ... Box vector in the y direction (not this will be multiplied by sin(120) for a monoclinic cell of 120 degrees
# -e  :   INCREMENT ... Increment to increase the box vector by if there is a LINCS error
# -T  :   SIM_TITLE ... Title of simulation
# -C  :   CUTOFF_MD ... Cut-off scheme for simulation
# -i  :   INTEGRATOR_MD ... Integrator type for simulation
# -D  :   DT ... Time step (ps)
# -L  :   SIM_LENGTH ... Simulation length, nanoseconds (Vacuum)
# -f  :   FRAMES ... Number of frames in trajectory
# -v  :   TCOUPL ... Temperature Coupling
# -K  :   REF_T ... Reference Temperature, K
# -b  :   PCOUPL ... Pressure Coupling
# -Y  :   PTYPE ... i.e. Isotropic, semiisotropic
# -B  :   REF_P ... Reference Pressure, bar
# -R  :   COMPRESSIBILITY ... Isothermal compressibility, bar^-1
# -Z  :   PBC ... Periodic Boundary directions
# -V  :   SOLV_LENGTH ... length of final simulation
# -s  :   SOLVATION ... Turn solvation on or off
# -m  :   MPI ... Turn MPI on or off depending what Gromacs version you have compiled

while getopts "M:I:S:c:t:o:r:p:P:w:l:x:y:e:T:C:i:D:L:f:v:K:b:Y:B:R:Z:V:s:m:" opt; do
    case $opt in
    n)  NODES=$OPTARG;;
    M)  MONOMER=$OPTARG;;
    I)  INTEGRATOR_EM=$OPTARG;;
    S)  NSTEPS_EM=$OPTARG;;
    c)  CUTOFF_EM=$OPTARG;;
    t)  NSTLIST=$OPTARG;;
    o)  NO_MONOMERS=$OPTARG;;
    r)  RADIUS=$OPTARG;;
    p)  PORE2PORE=$OPTARG;;
    P)  NOPORES=$OPTARG;;
    w)  DBWL=$OPTARG;;
    l)  LAYERS=$OPTARG;;
    x)  XVECT=$OPTARG;;
    y)  YVECT=$OPTARG;;
    e)  INCREMENT=$OPTARG;;
    T)  SIM_TITLE=$OPTARG;;
    C)  CUTOFF_MD=$OPTARG;;
    i)  INTEGRATOR_MD=$OPTARG;;
    D)  DT=$OPTARG;;
    L)  SIM_LENGTH=$OPTARG;;
    f)  FRAMES=$OPTARG;;
    v)  TCOUPL=$OPTARG;;
    K)  REF_T=$OPTARG;;
    b)  PCOUPL=$OPTARG;;
    Y)  PTYPE=$OPTARG;;
    B)  REF_P=$OPTARG;;
    R)  COMPRESSIBILITY=$OPTARG;;
    Z)  PBC=$OPTARG;;
    V)  SOLV_LENGTH=$OPTARG;;
    s)  SOLVATION=$OPTARG;;
    m)  MPI=$OPTARG;;
    esac
done

# Calculated values based on input variables:

DIR="$( cd "$( dirname "${BASH_SOURCE[0]}" )" && pwd )"  # Directory where this script is located
Z_BOX_VECTOR=$((LAYERS+5)) # kind of arbitrary but should work
MOL_LLC=$((NO_MONOMERS*NOPORES*LAYERS))  # For topology
MOL_NA=$((NO_MONOMERS*NOPORES*LAYERS))
NP=$((NODES*2))


# Copy in necessary files and edit input files

if [ ${SOLVATION} == "on" ]; then
    ifs.sh
    #NaPore_water.top
    sed -i -e "s/MOL_LLC/${MOL_LLC}/g" NaPore_water.top
    sed -i -e "s/MOL_NA/${MOL_NA}/g" NaPore_water.top
else
    ifv.sh
fi

# NaPore.top
sed -i -e "s/MOL_LLC/${MOL_LLC}/g" NaPore.top
sed -i -e "s/MOL_NA/${MOL_NA}/g" NaPore.top

# Build Structure Based on user-defined inputs

<<<<<<< HEAD
python Write_mdp.py -C ${CUTOFF_MD} -i ${INTEGRATOR_MD} -D ${DT} -v ${TCOUPL} -K ${REF_T} -b ${PCOUPL}\
=======
python ${DIR}/Write_mdp.py -C ${CUTOFF_MD} -i ${INTEGRATOR_MD} -D ${DT} -v ${TCOUPL} -K ${REF_T} -b ${PCOUPL}\
>>>>>>> 1c2a602d
    -Y ${PTYPE} -B ${REF_P} -R ${COMPRESSIBILITY} -Z ${PBC} -L ${SIM_LENGTH} -I ${INTEGRATOR_EM} -S ${NSTEPS_EM}\
    -c ${CUTOFF_EM} -f ${FRAMES} -s ${SOLVATION} -V ${SOLV_LENGTH}

python ${DIR}/../Structure_Builder/Orient_Plane.py -i ${MONOMER} -l ${LAYERS} -m ${NO_MONOMERS} \
    -r ${RADIUS} -p ${PORE2PORE} -n ${NOPORES} -d ${DBWL} >> initial.gro

# Put the structure in a box

gmx editconf -f initial.gro -o box.gro -c -bt triclinic -box ${XVECT} ${YVECT} ${Z_BOX_VECTOR} -angles 90 90 120

# Prepare input file (.tpr) for energy minimization

gmx grompp -f em.mdp -c box.gro -p NaPore.top -o box_em.tpr

if [ ${MPI} == "on" ]; then
    # Run Energy Minimization

    mpirun -np ${NP} gmx_mpi mdrun -v -deffnm box_em

    # Extract Potential Energy from log file
    ENERGY1=$(cat box_em.log | grep 'Potential Energy' | awk '{print substr($0,21,5}')

    # If the potential energy is positive, then the box vector is incremented by a fixed amount until the energy comes out negative

    while [ $(echo " $ENERGY1 > 0" | bc) -eq 1 ]; do
            XVECT1=$(echo "$XVECT + $INCREMENT" | bc -l)
            YVECT1=$(echo "$YVECT + $INCREMENT" | bc -l)
            gmx editconf -f initial.gro -o box.gro -c -bt triclinic -box ${XVECT} ${YVECT} ${Z_BOX_VECTOR} -angles 90 90 120
            gmx grompp -f em.mdp -c box.gro -p NaPore.top -o box_em.tpr
            mpirun -np ${NP} gmx_mpi mdrun -v -deffnm box_em
        ENERGY1=$(cat box_em.log | grep 'Potential Energy' | awk '{print substr($0,21,5)}')
    done

    # prepare input file for simulation (just letting it wiggle around)

    gmx grompp -f wiggle.mdp -c box_em.gro -p NaPore.top -o wiggle.tpr

    # run simulation for amount of time specified in wiggle.mdp

    mpirun -np ${NP} gmx_mpi mdrun -v -deffnm wiggle

    rm box_em* \#* box.gro  # remove unneeded files to reduce clutter

    # Stop the script here if there is no solvation

    if [ ${SOLVATION} == "off" ]; then
        exit
    fi

    INPUT_VAC_FILE=wiggle.gro

    THICKNESS=$(python /${DIR}/../Data-Analysis/Thickness_Bash.py -i $INPUT_VAC_FILE -w $WATER_LAYER)

    # Edit box to correct dimensions (i.e. so there is room for the specified amount of water)

    gmx editconf -f wiggle_vac.gro -o new_box.gro -c -bt triclinic -box 8.5 8.5 ${THICKNESS} -angles 90 90 60

    # energy minimize in this new box since everything is shifted around

    gmx grompp -f em.mdp -c new_box.gro -p NaPore.top -o em_new_box.tpr

    mpirun -np $NP gmx_mpi mdrun -v -deffnm em_new_box

    # Extract Potential energy from that minimization run. A positive value indicates that the box vectors are too small

    ENERGY2=$(cat em_new_box.log | grep 'Potential Energy' | awk '{print substr($0,21,5)}')
    # if the potential energy is positive, then the box vector is increased by a defined increment until the energy is negative after energy minimzation

    while [ $(echo "  $ENERGY2 > 0" | bc) -eq 1 ]; do
            XVECT2=$(echo "$XVECT + $INCREMENT" | bc -l)
            YVECT2=$(echo "$YVECT + $INCREMENT" | bc -l)
            gmx editconf -f wiggle_vac.gro -o new_box.gro -c -bt triclinic -box ${XVECT} ${YVECT} ${THICKNESS} -angles 90 90 60
            gmx grompp -f em.mdp -c new_box.gro -p NaPore.top -o em_new_box.tpr
            mpirun -np ${NP} gmx_mpi mdrun -v -deffnm em_new_box
        ENERGY2=$(cat em_new_box.log | grep 'Potential Energy' | awk '{print substr($0,21,5)}')
    done

    # run simulation in new energy minimized box (Correct_box)

    gmx grompp -f wiggle.mdp -c em_new_box.gro -p NaPore.top -o Correct_box.tpr

    mpirun -np ${NP} gmx_mpi mdrun -v -deffnm Correct_box

    # Now solvate the box

    gmx solvate -cp Correct_box.gro -cs spc216.gro -p NaPore_water.top -o water.gro

    # Now run a simulation with water in the box
    # first energy minimize

    gmx grompp -f em.mdp -c water.gro -p NaPore_water.top -o water_em.tpr

    mpirun -np ${NP} gmx_mpi mdrun -v -deffnm water_em

    # Now run the actual simulation

    gmx grompp -f wiggle_solv.mdp -c water_em.gro -p NaPore_water.top -o water_wiggle.tpr

    mpirun -np ${NP} gmx_mpi mdrun -v -deffnm water_wiggle
else
    # This does the same thing as the first part of the if statement except gmx is run in place of gmx_mpi
    # Run Energy Minimization

    gmx mdrun -v -deffnm box_em

    # Extract Potential Energy from log file
    ENERGY1=$(cat box_em.log | grep 'Potential Energy' | awk '{print substr($0,21,5}')

    # If the potential energy is positive, then the box vector is incremented by a fixed amount until the energy comes out negative

    while [ $(echo " $ENERGY1 > 0" | bc) -eq 1 ]; do
            XVECT1=$(echo "$XVECT + $INCREMENT" | bc -l)
            YVECT1=$(echo "$YVECT + $INCREMENT" | bc -l)
            gmx editconf -f initial.gro -o box.gro -c -bt triclinic -box ${XVECT} ${YVECT} ${Z_BOX_VECTOR} -angles 90 90 120
            gmx grompp -f em.mdp -c box.gro -p NaPore.top -o box_em.tpr
            gmx mdrun -v -deffnm box_em
        ENERGY1=$(cat box_em.log | grep 'Potential Energy' | awk '{print substr($0,21,5)}')
    done

    # prepare input file for simulation (just letting it wiggle around)

    gmx grompp -f wiggle.mdp -c box_em.gro -p NaPore.top -o wiggle.tpr

    # run simulation for amount of time specified in wiggle.mdp

    gmx mdrun -v -deffnm wiggle

    rm box_em* \#* box.gro  # remove unneeded files to reduce clutter

    # Stop the script here if there is no solvation

    if [ ${SOLVATION} == "off" ]; then
        exit
    fi

    INPUT_VAC_FILE=wiggle.gro

    THICKNESS=$(python /${DIR}/../Data-Analysis/Thickness_Bash.py -i $INPUT_VAC_FILE -w $WATER_LAYER)

    # Edit box to correct dimensions (i.e. so there is room for the specified amount of water)

    gmx editconf -f wiggle_vac.gro -o new_box.gro -c -bt triclinic -box 8.5 8.5 ${THICKNESS} -angles 90 90 60

    # energy minimize in this new box since everything is shifted around

    gmx grompp -f em.mdp -c new_box.gro -p NaPore.top -o em_new_box.tpr

    gmx mdrun -v -deffnm em_new_box

    # Extract Potential energy from that minimization run. A positive value indicates that the box vectors are too small

    ENERGY2=$(cat em_new_box.log | grep 'Potential Energy' | awk '{print substr($0,21,5)}')
    # if the potential energy is positive, then the box vector is increased by a defined increment until the energy is negative after energy minimzation

    while [ $(echo "  $ENERGY2 > 0" | bc) -eq 1 ]; do
            XVECT2=$(echo "$XVECT + $INCREMENT" | bc -l)
            YVECT2=$(echo "$YVECT + $INCREMENT" | bc -l)
            gmx editconf -f wiggle_vac.gro -o new_box.gro -c -bt triclinic -box ${XVECT} ${YVECT} ${THICKNESS} -angles 90 90 60
            gmx grompp -f em.mdp -c new_box.gro -p NaPore.top -o em_new_box.tpr
            gmx mdrun -v -deffnm em_new_box
        ENERGY2=$(cat em_new_box.log | grep 'Potential Energy' | awk '{print substr($0,21,5)}')
    done

    # run simulation in new energy minimized box (Correct_box)

    gmx grompp -f wiggle.mdp -c em_new_box.gro -p NaPore.top -o Correct_box.tpr

    gmx mdrun -v -deffnm Correct_box

    # Now solvate the box

    gmx solvate -cp Correct_box.gro -cs spc216.gro -p NaPore_water.top -o water.gro

    # Now run a simulation with water in the box
    # first energy minimize

    gmx grompp -f em.mdp -c water.gro -p NaPore_water.top -o water_em.tpr

    gmx mdrun -v -deffnm water_em

    # Now run the actual simulation

    gmx grompp -f wiggle_solv.mdp -c water_em.gro -p NaPore_water.top -o water_wiggle.tpr

    gmx mdrun  -v -deffnm water_wiggle
fi

# remove unnecessary files
rm water.gro new_box.gro Correct_box* water_em* em_new_box* wiggle_vac*  #remove now unnecessary file<|MERGE_RESOLUTION|>--- conflicted
+++ resolved
@@ -147,11 +147,9 @@
 
 # Build Structure Based on user-defined inputs
 
-<<<<<<< HEAD
 python Write_mdp.py -C ${CUTOFF_MD} -i ${INTEGRATOR_MD} -D ${DT} -v ${TCOUPL} -K ${REF_T} -b ${PCOUPL}\
-=======
+
 python ${DIR}/Write_mdp.py -C ${CUTOFF_MD} -i ${INTEGRATOR_MD} -D ${DT} -v ${TCOUPL} -K ${REF_T} -b ${PCOUPL}\
->>>>>>> 1c2a602d
     -Y ${PTYPE} -B ${REF_P} -R ${COMPRESSIBILITY} -Z ${PBC} -L ${SIM_LENGTH} -I ${INTEGRATOR_EM} -S ${NSTEPS_EM}\
     -c ${CUTOFF_EM} -f ${FRAMES} -s ${SOLVATION} -V ${SOLV_LENGTH}
 
